--- conflicted
+++ resolved
@@ -23,17 +23,12 @@
 #elif defined(_WIN32) || defined(_WIN64)
 #  include <GL/glew.h>
 #  include <GL/wglew.h>
-<<<<<<< HEAD
 #elif defined(__ANDROID_API__)
 #  if defined(FREETYPE_GL_ES_VERSION_3_0)
 #    include <GLES3/gl3.h>
 #  else
 #    include <GLES2/gl2.h>
 #  endif
-=======
-#elif defined(__ANDROID__)
-#  include <GLES3/gl3.h>
->>>>>>> 046ab4d2
 #else
 #  include <GL/glew.h>
 #  include <GL/gl.h>

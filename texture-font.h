--- conflicted
+++ resolved
@@ -378,7 +378,6 @@
     float underline_thickness;
 
     /**
-<<<<<<< HEAD
      * Flag for mode
      */
     font_mode_t mode;
@@ -402,13 +401,13 @@
      * factor to scale font coordinates
      */
     float scale;
-=======
+
+    /**
     * The padding to be add to the glyph's texture that are loaded by this font.
     * Usefull when adding effects with shaders.
     */
     int padding;
 
->>>>>>> 046ab4d2
 } texture_font_t;
 
 /**
@@ -533,7 +532,6 @@
  texture_glyph_t *
  texture_font_find_glyph( texture_font_t * self,
                           const char * codepoint );
-<<<<<<< HEAD
     
 /** 
  * Index a glyph in a font
@@ -549,9 +547,6 @@
 			  texture_glyph_t * glyph,
 			  uint32_t codepoint );
     
-=======
-
->>>>>>> 046ab4d2
 /**
  * Request the loading of a given glyph.
  *
@@ -577,7 +572,6 @@
   size_t
   texture_font_load_glyphs( texture_font_t * self,
                             const char * codepoints );
-<<<<<<< HEAD
 /**
    *Increases the size of a fonts texture atlas
    *Invalidates all pointers to font->atlas->data
@@ -590,30 +584,26 @@
   void
   texture_font_enlarge_atlas( texture_font_t * self, size_t width_new,
 			      size_t height_new);
+/**
+   *Changes the UV Coordinates of existing glyphs in the font
+   *
+   *@param self A valid texture font
+   *@param mulw factor for adjusting new texture width 
+   *@param mulh factor for adjusting new texture height
+   */
   void
   texture_font_enlarge_glyphs( texture_font_t * self, float mulw, float mulh);
   
+/**
+   *Increases the size of a fonts texture atlas
+   *
+   *@param self A valid texture font
+   *@param width_new Width of the texture atlas after resizing (must be bigger or equal to current width)
+   *@param height_new Height of the texture atlas after resizing (must be bigger or equal to current height)
+   */
   void
   texture_font_enlarge_texture( texture_font_t * self, size_t width_new,
 				size_t height_new);
-=======
-
-/*
- * Increases the size of a fonts texture atlas
- * Invalidates all pointers to font->atlas->data
- * Changes the UV Coordinates of existing glyphs in the font
- *
- * @param self A valid texture font
- * @param width_new Width of the texture atlas after resizing (must be bigger
- *                  or equal to current width)
- * @param height_new Height of the texture atlas after resizing (must be bigger or
- *                   equal to current height)
- */
-void
-texture_font_enlarge_atlas( texture_font_t * self, size_t width_new,
-                            size_t height_new );
-
->>>>>>> 046ab4d2
 /**
  * Get the kerning between two horizontal glyphs.
  *

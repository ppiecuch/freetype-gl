/*
 * Copyright 2009 Stefan Gustavson (stefan.gustavson@gmail.com)
 * All rights reserved.
 *
 * Redistribution and use in source and binary forms, with or without
 * modification, are permitted provided that the following conditions are met:
 *
 *  1. Redistributions of source code must retain the above copyright notice,
 *     this list of conditions and the following disclaimer.
 *
 *  2. Redistributions in binary form must reproduce the above copyright
 *     notice, this list of conditions and the following disclaimer in the
 *     documentation and/or other materials provided with the distribution.
 *
 * THIS SOFTWARE IS PROVIDED BY STEFAN GUSTAVSON ''AS IS'' AND ANY EXPRESS OR
 * IMPLIED WARRANTIES, INCLUDING, BUT NOT LIMITED TO, THE IMPLIED WARRANTIES OF
 * MERCHANTABILITY AND FITNESS FOR A PARTICULAR PURPOSE ARE DISCLAIMED. IN NO
 * EVENT SHALL STEFAN GUSTAVSON OR CONTRIBUTORS BE LIABLE FOR ANY DIRECT,
 * INDIRECT, INCIDENTAL, SPECIAL, EXEMPLARY, OR CONSEQUENTIAL DAMAGES
 * (INCLUDING, BUT NOT LIMITED TO, PROCUREMENT OF SUBSTITUTE GOODS OR SERVICES;
 * LOSS OF USE, DATA, OR PROFITS; OR BUSINESS INTERRUPTION) HOWEVER CAUSED AND
 * ON ANY THEORY OF LIABILITY, WHETHER IN CONTRACT, STRICT LIABILITY, OR TORT
 * (INCLUDING NEGLIGENCE OR OTHERWISE) ARISING IN ANY WAY OUT OF THE USE OF
 * THIS SOFTWARE, EVEN IF ADVISED OF THE POSSIBILITY OF SUCH DAMAGE.
 *
 * The views and conclusions contained in the software and documentation are
 * those of the authors and should not be interpreted as representing official
 * policies, either expressed or implied, of Stefan Gustavson.
 *
 *
 * edtaa3()
 *
 * Sweep-and-update Euclidean distance transform of an
 * image. Positive pixels are treated as object pixels,
 * zero or negative pixels are treated as background.
 * An attempt is made to treat antialiased edges correctly.
 * The input image must have pixels in the range [0,1],
 * and the antialiased image should be a box-filter
 * sampling of the ideal, crisp edge.
 * If the antialias region is more than 1 pixel wide,
 * the result from this transform will be inaccurate.
 *
 * By Stefan Gustavson (stefan.gustavson@gmail.com).
 *
 * Originally written in 1994, based on a verbal
 * description of the SSED8 algorithm published in the
 * PhD dissertation of Ingemar Ragnemalm. This is his
 * algorithm, I only implemented it in C.
 *
 * Updated in 2004 to treat border pixels correctly,
 * and cleaned up the code to improve readability.
 *
 * Updated in 2009 to handle anti-aliased edges.
 *
 * Updated in 2011 to avoid a corner case infinite loop.
 *
 */
#ifndef __EDTAA3FUNC_H__
#define __EDTAA3FUNC_H__

#ifdef __cplusplus
extern "C" {
#endif


#include <math.h>

<<<<<<< HEAD
=======
#ifdef __cplusplus
namespace ftgl {
#endif
>>>>>>> 87204894

/*
 * Compute the local gradient at edge pixels using convolution filters.
 * The gradient is computed only at edge pixels. At other places in the
 * image, it is never used, and it's mostly zero anyway.
 */
void computegradient(double *img, int w, int h, double *gx, double *gy);

/*
 * A somewhat tricky function to approximate the distance to an edge in a
 * certain pixel, with consideration to either the local gradient (gx,gy)
 * or the direction to the pixel (dx,dy) and the pixel greyscale value a.
 * The latter alternative, using (dx,dy), is the metric used by edtaa2().
 * Using a local estimate of the edge gradient (gx,gy) yields much better
 * accuracy at and near edges, and reduces the error even at distant pixels
 * provided that the gradient direction is accurately estimated.
 */
double edgedf(double gx, double gy, double a);


double distaa3(double *img, double *gximg, double *gyimg, int w, int c, int xc, int yc, int xi, int yi);

// Shorthand macro: add ubiquitous parameters dist, gx, gy, img and w and call distaa3()
#define DISTAA(c,xc,yc,xi,yi) (distaa3(img, gx, gy, w, c, xc, yc, xi, yi))

void edtaa3(double *img, double *gx, double *gy, int w, int h, short *distx, short *disty, double *dist);


#ifdef __cplusplus
}
<<<<<<< HEAD
=======
}
>>>>>>> 87204894
#endif

#endif // __EDTAA3FUNC_H__<|MERGE_RESOLUTION|>--- conflicted
+++ resolved
@@ -65,12 +65,9 @@
 
 #include <math.h>
 
-<<<<<<< HEAD
-=======
 #ifdef __cplusplus
 namespace ftgl {
 #endif
->>>>>>> 87204894
 
 /*
  * Compute the local gradient at edge pixels using convolution filters.
@@ -101,10 +98,7 @@
 
 #ifdef __cplusplus
 }
-<<<<<<< HEAD
-=======
 }
->>>>>>> 87204894
 #endif
 
 #endif // __EDTAA3FUNC_H__
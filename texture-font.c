/* Freetype GL - A C OpenGL Freetype engine
 *
 * Distributed under the OSI-approved BSD 2-Clause License.  See accompanying
 * file `LICENSE` for more details.
 */

#ifndef FTGL_NO_FREETYPE

#ifdef FTGL_FREETYPE_AMALGAMATE
# define FT_AMALGAMATE
# include <FreeTypeAmalgam.h>
#else
# include <ft2build.h>
# include FT_FREETYPE_H
# include FT_STROKER_H
# include FT_LCD_FILTER_H
#endif
#include <stdint.h>
#include <stdlib.h>
#include <stdio.h>
#include <assert.h>
#include <math.h>
#include "distance-field.h"
#include "texture-font.h"
#include "platform.h"
#include "utf8-utils.h"

#define HRES  64
#define HRESf 64.f
#define DPI   72

#undef __FTERRORS_H__
#define AMALGAM_FTERRORS_H
#define FT_ERRORDEF( e, v, s )  { e, s },
#define FT_ERROR_START_LIST     {
#define FT_ERROR_END_LIST       { 0, 0 } };
const struct {
    int          code;
    const char*  message;
} FT_Errors[] =
#ifdef FT_AMALGAMATE
# include <FreeTypeAmalgam.h>
#else
# include FT_ERRORS_H
#endif

// ------------------------------------------------- texture_font_load_face ---
static int
texture_font_load_face(texture_font_t *self, float size,
        FT_Library *library, FT_Face *face)
{
    FT_Error error;
    FT_Matrix matrix = {
        (int)((1.0/HRES) * 0x10000L),
        (int)((0.0)      * 0x10000L),
        (int)((0.0)      * 0x10000L),
        (int)((1.0)      * 0x10000L)};

    assert(library);
    assert(size);

    /* Initialize library */
    error = FT_Init_FreeType(library);
    if(error) {
        fprintf(stderr, "FT_Error (0x%02x) : %s\n",
                FT_Errors[error].code, FT_Errors[error].message);
        goto cleanup;
    }

    /* Load face */
    switch (self->location) {
    case TEXTURE_FONT_FILE:
        error = FT_New_Face(*library, self->filename, 0, face);
        break;

    case TEXTURE_FONT_MEMORY:
        error = FT_New_Memory_Face(*library,
            self->memory.base, self->memory.size, 0, face);
        break;
    }

    if(error) {
        fprintf(stderr, "FT_Error (line %d, code 0x%02x) : %s\n",
                __LINE__, FT_Errors[error].code, FT_Errors[error].message);
        goto cleanup_library;
    }

    /* Select charmap */
    error = FT_Select_Charmap(*face, FT_ENCODING_UNICODE);
    if(error) {
        fprintf(stderr, "FT_Error (line %d, code 0x%02x) : %s\n",
                __LINE__, FT_Errors[error].code, FT_Errors[error].message);
        goto cleanup_face;
    }

    /* Set char size */
    error =
        size<0 // points or pixels
        ? FT_Set_Pixel_Sizes(*face, (int)-size, (int)-size)
        : FT_Set_Char_Size(*face, (int)(size * HRES), 0, DPI * HRES, DPI);

    if(error) {
        fprintf(stderr, "FT_Error (line %d, code 0x%02x) : %s\n",
                __LINE__, FT_Errors[error].code, FT_Errors[error].message);
        goto cleanup_face;
    }

    /* Set transform matrix */
    FT_Set_Transform(*face, &matrix, NULL);

    return 1;

cleanup_face:
    FT_Done_Face( *face );
cleanup_library:
    FT_Done_FreeType( *library );
cleanup:
    return 0;
}

// ------------------------------------------------------ texture_glyph_new ---
texture_glyph_t *
texture_glyph_new(void)
{
    texture_glyph_t *self = (texture_glyph_t *) malloc( sizeof(texture_glyph_t) );
    if(self == NULL) {
        fprintf( stderr,
                "line %d: No more memory for allocating data\n", __LINE__);
        return NULL;
    }

    self->codepoint  = -1;
    self->width     = 0;
    self->height    = 0;
    self->rendermode = RENDER_NORMAL;
    self->outline_thickness = 0.0;
    self->offset_x  = 0;
    self->offset_y  = 0;
    self->advance_x = 0.0;
    self->advance_y = 0.0;
    self->s0        = 0.0;
    self->t0        = 0.0;
    self->s1        = 0.0;
    self->t1        = 0.0;
    self->kerning   = vector_new( sizeof(kerning_t) );
    return self;
}


// --------------------------------------------------- texture_glyph_delete ---
void
texture_glyph_delete( texture_glyph_t *self )
{
    assert( self );
    vector_delete( self->kerning );
    free( self );
}

// ---------------------------------------------- texture_glyph_get_kerning ---
float
texture_glyph_get_kerning( const texture_glyph_t * self,
                           const char * codepoint )
{
    size_t i;
    uint32_t ucodepoint = utf8_to_utf32( codepoint );

    assert( self );
    for( i=0; i<vector_size(self->kerning); ++i )
    {
        kerning_t * kerning = (kerning_t *) vector_get( self->kerning, i );
        if( kerning->codepoint == ucodepoint )
        {
            return kerning->kerning;
        }
    }
    return 0;
}


// ------------------------------------------ texture_font_generate_kerning ---
void
texture_font_generate_kerning( texture_font_t *self,
                               FT_Library *library, FT_Face *face )
{
    size_t i, j;
    FT_UInt glyph_index, prev_index;
    texture_glyph_t *glyph, *prev_glyph;
    FT_Vector kerning;

    assert( self );

    /* For each glyph couple combination, check if kerning is necessary */
    /* Starts at index 1 since 0 is for the special background glyph */
    for( i=1; i<self->glyphs->size; ++i )
    {
        glyph = *(texture_glyph_t **) vector_get( self->glyphs, i );
        glyph_index = FT_Get_Char_Index( *face, glyph->codepoint );
        vector_clear( glyph->kerning );

        for( j=1; j<self->glyphs->size; ++j )
        {
            prev_glyph = *(texture_glyph_t **) vector_get( self->glyphs, j );
            prev_index = FT_Get_Char_Index( *face, prev_glyph->codepoint );
            FT_Get_Kerning( *face, prev_index, glyph_index, FT_KERNING_UNFITTED, &kerning );
            // printf("%c(%d)-%c(%d): %ld\n",
            //       prev_glyph->codepoint, prev_glyph->codepoint,
            //       glyph_index, glyph_index, kerning.x);
            if( kerning.x )
            {
                kerning_t k = {prev_glyph->codepoint, kerning.x / (float)(HRESf*HRESf)};
                vector_push_back( glyph->kerning, &k );
            }
        }
    }
}

// ------------------------------------------------------ texture_font_init ---
static int
texture_font_init(texture_font_t *self)
{
    FT_Library library;
    FT_Face face;
    FT_Size_Metrics metrics;

    assert(self->atlas);
    assert(self->size > 0);
    assert((self->location == TEXTURE_FONT_FILE && self->filename)
        || (self->location == TEXTURE_FONT_MEMORY
            && self->memory.base && self->memory.size));

    self->glyphs = vector_new(sizeof(texture_glyph_t *));
    self->height = 0;
    self->ascender = 0;
    self->descender = 0;
    self->rendermode = RENDER_NORMAL;
    self->outline_thickness = 0.0;
    self->hinting = 1;
    self->kerning = 1;
    self->filtering = 1;

    // FT_LCD_FILTER_LIGHT   is (0x00, 0x55, 0x56, 0x55, 0x00)
    // FT_LCD_FILTER_DEFAULT is (0x10, 0x40, 0x70, 0x40, 0x10)
    self->lcd_weights[0] = 0x10;
    self->lcd_weights[1] = 0x40;
    self->lcd_weights[2] = 0x70;
    self->lcd_weights[3] = 0x40;
    self->lcd_weights[4] = 0x10;

    if (!texture_font_load_face(self, self->size * 100.f, &library, &face))
        return -1;

    self->underline_position = face->underline_position / (float)(HRESf*HRESf) * self->size;
    self->underline_position = roundf( self->underline_position );
    if( self->underline_position > -2 )
    {
        self->underline_position = -2.0;
    }

    self->underline_thickness = face->underline_thickness / (float)(HRESf*HRESf) * self->size;
    self->underline_thickness = roundf( self->underline_thickness );
    if( self->underline_thickness < 1 )
    {
        self->underline_thickness = 1.0;
    }

    metrics = face->size->metrics;
    self->ascender = (metrics.ascender >> 6) / 100.0;
    self->descender = (metrics.descender >> 6) / 100.0;
    self->height = (metrics.height >> 6) / 100.0;
    self->linegap = self->height - self->ascender + self->descender;
    FT_Done_Face( face );
    FT_Done_FreeType( library );

    /* NULL is a special glyph */
    texture_font_get_glyph( self, NULL );

    return 0;
}

// --------------------------------------------- texture_font_new_from_file ---
texture_font_t *
texture_font_new_from_file(texture_atlas_t *atlas, const float pt_size,
        const char *filename)
{
    texture_font_t *self;

    assert(filename);

    self = calloc(1, sizeof(*self));
    if (!self) {
        fprintf(stderr,
                "line %d: No more memory for allocating data\n", __LINE__);
        return NULL;
    }

    self->atlas = atlas;
    self->size  = pt_size;

    self->location = TEXTURE_FONT_FILE;
    self->filename = strdup(filename);

    if (texture_font_init(self)) {
        texture_font_delete(self);
        return NULL;
    }

    return self;
}

// ------------------------------------------- texture_font_new_from_memory ---
texture_font_t *
texture_font_new_from_memory(texture_atlas_t *atlas, float pt_size,
        const void *memory_base, size_t memory_size)
{
    texture_font_t *self;

    assert(memory_base);
    assert(memory_size);

    self = calloc(1, sizeof(*self));
    if (!self) {
        fprintf(stderr,
                "line %d: No more memory for allocating data\n", __LINE__);
        return NULL;
    }

    self->atlas = atlas;
    self->size  = pt_size;

    self->location = TEXTURE_FONT_MEMORY;
    self->memory.base = memory_base;
    self->memory.size = memory_size;

    if (texture_font_init(self)) {
        texture_font_delete(self);
        return NULL;
    }

    return self;
}

// ---------------------------------------------------- texture_font_delete ---
void
texture_font_delete( texture_font_t *self )
{
    size_t i;
    texture_glyph_t *glyph;

    assert( self );

    if(self->location == TEXTURE_FONT_FILE && self->filename)
        free( self->filename );

    for( i=0; i<vector_size( self->glyphs ); ++i)
    {
        glyph = *(texture_glyph_t **) vector_get( self->glyphs, i );
        texture_glyph_delete( glyph);
    }

    vector_delete( self->glyphs );
    free( self );
}

texture_glyph_t *
texture_font_find_glyph( texture_font_t * self,
                         const char * codepoint )
{
    size_t i;
    texture_glyph_t *glyph;
    uint32_t ucodepoint = utf8_to_utf32( codepoint );

    for( i = 0; i < self->glyphs->size; ++i )
    {
        glyph = *(texture_glyph_t **) vector_get( self->glyphs, i );
        // If codepoint is -1, we don't care about outline type or thickness
        if( (glyph->codepoint == ucodepoint) &&
            ((ucodepoint == -1) ||
             ((glyph->rendermode == self->rendermode) &&
              (glyph->outline_thickness == self->outline_thickness)) ))
        {
            return glyph;
        }
    }

    return NULL;
}

// ------------------------------------------------ texture_font_load_glyph ---
int
texture_font_load_glyph( texture_font_t * self,
                         const char * codepoint )
{
    return texture_font_load_glyph_2(self, codepoint) > 0;
}

int
texture_font_load_glyph_2( texture_font_t * self,
                           const char * codepoint )
{
    size_t i, x, y;

    FT_Library library;
    FT_Error error;
    FT_Face face;
    FT_Glyph ft_glyph;
    FT_GlyphSlot slot;
    FT_Bitmap ft_bitmap;

    FT_UInt glyph_index;
    texture_glyph_t *glyph;
    FT_Int32 flags = 0;
    int ft_glyph_top = 0;
    int ft_glyph_left = 0;

    ivec4 region;
    size_t missed = 0;


    if (!texture_font_load_face(self, self->size, &library, &face))
        return 0;

    /* Check if codepoint has been already loaded */
    if (texture_font_find_glyph(self, codepoint)) {
        FT_Done_Face(face);
        FT_Done_FreeType(library);
        return 1;
    }

    /* codepoint NULL is special : it is used for line drawing (overline,
     * underline, strikethrough) and background.
     */
    if( !codepoint )
    {
        ivec4 region = texture_atlas_get_region( self->atlas, 5, 5 );
        texture_glyph_t * glyph = texture_glyph_new( );
        static unsigned char data[4*4*3] = {-1,-1,-1,-1,-1,-1,-1,-1,-1,-1,-1,-1,
                                            -1,-1,-1,-1,-1,-1,-1,-1,-1,-1,-1,-1,
                                            -1,-1,-1,-1,-1,-1,-1,-1,-1,-1,-1,-1,
                                            -1,-1,-1,-1,-1,-1,-1,-1,-1,-1,-1,-1};
        if ( region.x < 0 )
        {
            fprintf( stderr, "Texture atlas is full (line %d)\n",  __LINE__ );
            FT_Done_Face( face );
            FT_Done_FreeType( library );
            return 0;
        }
        texture_atlas_set_region( self->atlas, region.x, region.y, 4, 4, data, 0 );
        glyph->codepoint = -1;
        glyph->s0 = (region.x+2)/(float)self->atlas->width;
        glyph->t0 = (region.y+2)/(float)self->atlas->height;
        glyph->s1 = (region.x+3)/(float)self->atlas->width;
        glyph->t1 = (region.y+3)/(float)self->atlas->height;
        vector_push_back( self->glyphs, &glyph );

        FT_Done_Face(face);
        FT_Done_FreeType(library);
        return 1;
    }

    flags = 0;
    ft_glyph_top = 0;
    ft_glyph_left = 0;
    glyph_index = FT_Get_Char_Index( face, (FT_ULong)utf8_to_utf32( codepoint ) );
    // WARNING: We use texture-atlas depth to guess if user wants
    //          LCD subpixel rendering

    if( self->rendermode != RENDER_NORMAL && self->rendermode != RENDER_SIGNED_DISTANCE_FIELD )
    {
        flags |= FT_LOAD_NO_BITMAP;
    }
    else
    {
        flags |= FT_LOAD_RENDER;
    }

    if( !self->hinting )
    {
        flags |= FT_LOAD_NO_HINTING | FT_LOAD_NO_AUTOHINT;
    }
    else
    {
        flags |= FT_LOAD_FORCE_AUTOHINT;
    }

    if( self->atlas->depth == 3 )
    {
        FT_Library_SetLcdFilter( library, FT_LCD_FILTER_LIGHT );
        flags |= FT_LOAD_TARGET_LCD;

        if( self->filtering )
        {
            FT_Library_SetLcdFilterWeights( library, self->lcd_weights );
        }
    }

    error = FT_Load_Glyph( face, glyph_index, flags );
    if( error )
    {
        fprintf( stderr, "FT_Error (line %d, code 0x%02x) : %s\n",
                 __LINE__, FT_Errors[error].code, FT_Errors[error].message );
        FT_Done_Face( face );
        FT_Done_FreeType( library );
        return 0;
    }

    if( self->rendermode == RENDER_NORMAL || self->rendermode == RENDER_SIGNED_DISTANCE_FIELD )
    {
        slot            = face->glyph;
        ft_bitmap       = slot->bitmap;
        ft_glyph_top    = slot->bitmap_top;
        ft_glyph_left   = slot->bitmap_left;
    }
    else
    {
        FT_Stroker stroker;
        FT_BitmapGlyph ft_bitmap_glyph;

        error = FT_Stroker_New( library, &stroker );

        if( error )
        {
            fprintf(stderr, "FT_Error (0x%02x) : %s\n",
                    FT_Errors[error].code, FT_Errors[error].message);
            goto cleanup_stroker;
        }

        FT_Stroker_Set(stroker,
                        (int)(self->outline_thickness * HRES),
                        FT_STROKER_LINECAP_ROUND,
                        FT_STROKER_LINEJOIN_ROUND,
                        0);

        error = FT_Get_Glyph( face->glyph, &ft_glyph);

        if( error )
        {
            fprintf(stderr, "FT_Error (0x%02x) : %s\n",
                    FT_Errors[error].code, FT_Errors[error].message);
            goto cleanup_stroker;
        }

        if( self->rendermode == RENDER_OUTLINE_EDGE )
            error = FT_Glyph_Stroke( &ft_glyph, stroker, 1 );
        else if ( self->rendermode == RENDER_OUTLINE_POSITIVE )
            error = FT_Glyph_StrokeBorder( &ft_glyph, stroker, 0, 1 );
        else if ( self->rendermode == RENDER_OUTLINE_NEGATIVE )
            error = FT_Glyph_StrokeBorder( &ft_glyph, stroker, 1, 1 );

        if( error )
        {
            fprintf(stderr, "FT_Error (0x%02x) : %s\n",
                    FT_Errors[error].code, FT_Errors[error].message);
            goto cleanup_stroker;
        }

        if( self->atlas->depth == 1 )
            error = FT_Glyph_To_Bitmap( &ft_glyph, FT_RENDER_MODE_NORMAL, 0, 1);
        else
            error = FT_Glyph_To_Bitmap( &ft_glyph, FT_RENDER_MODE_LCD, 0, 1);

        if( error )
        {
            fprintf(stderr, "FT_Error (0x%02x) : %s\n",
                    FT_Errors[error].code, FT_Errors[error].message);
            goto cleanup_stroker;
        }

        ft_bitmap_glyph = (FT_BitmapGlyph) ft_glyph;
        ft_bitmap       = ft_bitmap_glyph->bitmap;
        ft_glyph_top    = ft_bitmap_glyph->top;
        ft_glyph_left   = ft_bitmap_glyph->left;

cleanup_stroker:
        FT_Stroker_Done( stroker );

        if( error )
        {
            FT_Done_Face( face );
            FT_Done_FreeType( library );
            return 0;
        }
    }

    struct {
        int left;
        int top;
        int right;
        int bottom;
    } padding = { 1, 1, 1, 1 };

    if( self->rendermode == RENDER_SIGNED_DISTANCE_FIELD )
    {
        padding.top = 1;
        padding.left = 1;
    }
<<<<<<< HEAD
	
    padding.top += self->padding_top;
    padding.left += self->padding_left;
    padding.right += self->padding_right;
    padding.bottom += self->padding_bottom;
=======

    if( self->padding != 0 )
    {
        padding.top += self->padding;
        padding.left += self->padding;
        padding.right += self->padding;
        padding.bottom += self->padding;
    }
>>>>>>> 37ac8fbd

    size_t src_w = ft_bitmap.width/self->atlas->depth;
    size_t src_h = ft_bitmap.rows;

    size_t tgt_w = src_w + padding.left + padding.right;
    size_t tgt_h = src_h + padding.top + padding.bottom;

    region = texture_atlas_get_region( self->atlas, tgt_w, tgt_h );

    if ( region.x < 0 )
    {
        fprintf( stderr, "Texture atlas is full (line %d)\n",  __LINE__ );
        FT_Done_Face( face );
        FT_Done_FreeType( library );
        return -1;
    }

    x = region.x;
    y = region.y;

    unsigned char *buffer = calloc( tgt_w * tgt_h * self->atlas->depth, sizeof(unsigned char) );

    unsigned char *dst_ptr = buffer + (padding.top * tgt_w + padding.left) * self->atlas->depth;
    unsigned char *src_ptr = ft_bitmap.buffer;
    for( i = 0; i < src_h; i++ )
    {
        //difference between width and pitch: https://www.freetype.org/freetype2/docs/reference/ft2-basic_types.html#FT_Bitmap
        memcpy( dst_ptr, src_ptr, ft_bitmap.width);
        dst_ptr += tgt_w * self->atlas->depth;
        src_ptr += ft_bitmap.pitch;
    }

    if( self->rendermode == RENDER_SIGNED_DISTANCE_FIELD )
    {
        unsigned char *sdf = make_distance_mapb( buffer, tgt_w, tgt_h );
        free( buffer );
        buffer = sdf;
    }

    texture_atlas_set_region( self->atlas, x, y, tgt_w, tgt_h, buffer, tgt_w * self->atlas->depth);

    free( buffer );

    glyph = texture_glyph_new( );
    glyph->codepoint = utf8_to_utf32( codepoint );
    glyph->width    = tgt_w;
    glyph->height   = tgt_h;
    glyph->rendermode = self->rendermode;
    glyph->outline_thickness = self->outline_thickness;
    glyph->offset_x = ft_glyph_left;
    glyph->offset_y = ft_glyph_top;
    glyph->s0       = x/(float)self->atlas->width;
    glyph->t0       = y/(float)self->atlas->height;
    glyph->s1       = (x + glyph->width)/(float)self->atlas->width;
    glyph->t1       = (y + glyph->height)/(float)self->atlas->height;

    // Discard hinting to get advance
    FT_Load_Glyph( face, glyph_index, FT_LOAD_RENDER | FT_LOAD_NO_HINTING);
    slot = face->glyph;
    glyph->advance_x = slot->advance.x / HRESf;
    glyph->advance_y = slot->advance.y / HRESf;

    vector_push_back( self->glyphs, &glyph );

    if( self->rendermode != RENDER_NORMAL && self->rendermode != RENDER_SIGNED_DISTANCE_FIELD )
        FT_Done_Glyph( ft_glyph );

    texture_font_generate_kerning( self, &library, &face );

    FT_Done_Face( face );
    FT_Done_FreeType( library );

    return 1;
}

// ----------------------------------------------- texture_font_load_glyphs ---
size_t
texture_font_load_glyphs( texture_font_t * self,
                          const char * codepoints )
{
    /* Load each glyph */
    for( size_t i = 0; i < strlen(codepoints); i += utf8_surrogate_len(codepoints + i) ) {
        if( !texture_font_load_glyph( self, codepoints + i ) )
            return utf8_strlen( codepoints + i );
    }

    return 0;
}


// ------------------------------------------------- texture_font_get_glyph ---
texture_glyph_t *
texture_font_get_glyph( texture_font_t * self,
                        const char * codepoint )
{
    texture_glyph_t *glyph;

    assert( self );
    assert( self->filename );
    assert( self->atlas );

    /* Check if codepoint has been already loaded */
    if( (glyph = texture_font_find_glyph( self, codepoint )) )
        return glyph;

    /* Glyph has not been already loaded */
    if( texture_font_load_glyph( self, codepoint ) )
        return texture_font_find_glyph( self, codepoint );

    return NULL;
}

// ------------------------------------------------- texture_font_enlarge_atlas ---
void
texture_font_enlarge_atlas( texture_font_t * self, size_t width_new,
                            size_t height_new )
{
    assert(self);
    assert(self->atlas);
    //ensure size increased
    assert(width_new >= self->atlas->width);
    assert(height_new >= self->atlas->height);
    assert(width_new + height_new > self->atlas->width + self->atlas->height);
    texture_atlas_t* ta = self->atlas;
    size_t width_old = ta->width;
    size_t height_old = ta->height;
    //allocate new buffer
    unsigned char* data_old = ta->data;
    ta->data = calloc(1,width_new*height_new * sizeof(char)*ta->depth);
    //update atlas size
    ta->width = width_new;
    ta->height = height_new;
    //add node reflecting the gained space on the right
    if( width_new > width_old )
    {
        ivec3 node;
        node.x = width_old - 1;
        node.y = 1;
        node.z = width_new - width_old;
        vector_push_back(ta->nodes, &node);
    }
    //copy over data from the old buffer, skipping first row and column because of the margin
    size_t pixel_size = sizeof(char) * ta->depth;
    size_t old_row_size = width_old * pixel_size;
    texture_atlas_set_region(ta, 1, 1, width_old - 2, height_old - 2, data_old + old_row_size + pixel_size, old_row_size);
    free(data_old);
    //change uv coordinates of existing glyphs to reflect size change
    float mulw = (float)width_old / width_new;
    float mulh = (float)height_old / height_new;
    size_t i;
    for( i = 0; i < vector_size(self->glyphs); i++ )
    {
        texture_glyph_t* g = *(texture_glyph_t**)vector_get(self->glyphs, i);
        g->s0 *= mulw;
        g->s1 *= mulw;
        g->t0 *= mulh;
        g->t1 *= mulh;
    }
}

#else

  texture_font_t *
  texture_font_new_from_file( texture_atlas_t * atlas, const float pt_size, const char * filename ) {
      printf("*** texture_font_new_from_file unsupported\n"); return 0; }

  texture_font_t *
  texture_font_new_from_memory( texture_atlas_t *atlas, float pt_size, const void *memory_base, size_t memory_size ) { printf("*** texture_font_new_from_memory unsupported\n"); return 0; }

  void
  texture_font_delete( texture_font_t * self ) { printf("*** texture_font_delete unsupported\n"); }

  texture_glyph_t *
  texture_font_get_glyph( texture_font_t * self, const char * codepoint ) {
      printf("*** texture_font_get_glyph unsupported\n"); return 0; }

  texture_glyph_t *
  texture_font_find_glyph( texture_font_t * self, const char * codepoint ) {
      printf("*** texture_font_find_glyph unsupported\n"); return 0; }

  int
  texture_font_load_glyph( texture_font_t * self, const char * codepoint ) {
      printf("*** texture_font_load_glyph unsupported\n"); return 0; }

  size_t
  texture_font_load_glyphs( texture_font_t * self, const char * codepoints ) {
      printf("*** texture_font_load_glyphs unsupported\n"); return 0; }

  void
  texture_font_enlarge_atlas( texture_font_t * self, size_t width_new, size_t height_new) {
      printf("*** texture_font_enlarge_atlas unsupported\n"); return; }

  float
  texture_glyph_get_kerning( const texture_glyph_t * self, const char * codepoint ) {
      printf("*** texture_glyph_get_kerning unsupported\n"); return 0; }


/**
 * Creates a new empty glyph
 *
 * @return a new empty glyph (not valid)
 */
texture_glyph_t *
texture_glyph_new( void );

#endif // FTGL_NO_FREETYPE<|MERGE_RESOLUTION|>--- conflicted
+++ resolved
@@ -593,22 +593,11 @@
         padding.top = 1;
         padding.left = 1;
     }
-<<<<<<< HEAD
-	
+
     padding.top += self->padding_top;
     padding.left += self->padding_left;
     padding.right += self->padding_right;
     padding.bottom += self->padding_bottom;
-=======
-
-    if( self->padding != 0 )
-    {
-        padding.top += self->padding;
-        padding.left += self->padding;
-        padding.right += self->padding;
-        padding.bottom += self->padding;
-    }
->>>>>>> 37ac8fbd
 
     size_t src_w = ft_bitmap.width/self->atlas->depth;
     size_t src_h = ft_bitmap.rows;

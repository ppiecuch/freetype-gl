--- conflicted
+++ resolved
@@ -550,11 +550,8 @@
 
         if( error )
         {
-<<<<<<< HEAD
             LOGE(  "FT_Error (line %d, code 0x%02x) : %s\n",
                      __LINE__, FT_Errors[error].code, FT_Errors[error].message );
-=======
->>>>>>> dfe4795d
             FT_Done_Face( face );
             FT_Done_FreeType( library );
             return 0;
@@ -568,93 +565,6 @@
         int bottom;
     } padding = { 0, 0, 1, 1 };
 
-<<<<<<< HEAD
-        if( self->outline_type == 0 )
-        {
-            slot            = face->glyph;
-            ft_bitmap       = slot->bitmap;
-            ft_glyph_top    = slot->bitmap_top;
-            ft_glyph_left   = slot->bitmap_left;
-        }
-        else
-        {
-            FT_Stroker stroker;
-            FT_BitmapGlyph ft_bitmap_glyph;
-            error = FT_Stroker_New( library, &stroker );
-            if( error )
-            {
-                LOGE( "FT_Error (0x%02x) : %s\n",
-                        FT_Errors[error].code, FT_Errors[error].message);
-                FT_Done_Face( face );
-                FT_Stroker_Done( stroker );
-                FT_Done_FreeType( library );
-                return 0;
-            }
-            FT_Stroker_Set(stroker,
-                            (int)(self->outline_thickness * HRES),
-                            FT_STROKER_LINECAP_ROUND,
-                            FT_STROKER_LINEJOIN_ROUND,
-                            0);
-            error = FT_Get_Glyph( face->glyph, &ft_glyph);
-            if( error )
-            {
-                LOGE( "FT_Error (0x%02x) : %s\n",
-                        FT_Errors[error].code, FT_Errors[error].message);
-                FT_Done_Face( face );
-                FT_Stroker_Done( stroker );
-                FT_Done_FreeType( library );
-                return 0;
-            }
-
-            if( self->outline_type == 1 )
-            {
-                error = FT_Glyph_Stroke( &ft_glyph, stroker, 1 );
-            }
-            else if ( self->outline_type == 2 )
-            {
-                error = FT_Glyph_StrokeBorder( &ft_glyph, stroker, 0, 1 );
-            }
-            else if ( self->outline_type == 3 )
-            {
-                error = FT_Glyph_StrokeBorder( &ft_glyph, stroker, 1, 1 );
-            }
-            if( error )
-            {
-                LOGE( "FT_Error (0x%02x) : %s\n",
-                        FT_Errors[error].code, FT_Errors[error].message);
-                FT_Done_Face( face );
-                FT_Stroker_Done( stroker );
-                FT_Done_FreeType( library );
-                return 0;
-            }
-
-            if( depth == 1 )
-            {
-                error = FT_Glyph_To_Bitmap( &ft_glyph, FT_RENDER_MODE_NORMAL, 0, 1);
-                if( error )
-                {
-                    LOGE( "FT_Error (0x%02x) : %s\n",
-                            FT_Errors[error].code, FT_Errors[error].message);
-                    FT_Done_Face( face );
-                    FT_Stroker_Done( stroker );
-                    FT_Done_FreeType( library );
-                    return 0;
-                }
-            }
-            else
-            {
-                error = FT_Glyph_To_Bitmap( &ft_glyph, FT_RENDER_MODE_LCD, 0, 1);
-                if( error )
-                {
-                    LOGE( "FT_Error (0x%02x) : %s\n",
-                            FT_Errors[error].code, FT_Errors[error].message);
-                    FT_Done_Face( face );
-                    FT_Stroker_Done( stroker );
-                    FT_Done_FreeType( library );
-                    return 0;
-                }
-            }
-=======
     if( self->rendermode == RENDER_SIGNED_DISTANCE_FIELD )
     {
         padding.top = 1;
@@ -666,45 +576,9 @@
 
     size_t tgt_w = src_w + padding.left + padding.right;
     size_t tgt_h = src_h + padding.top + padding.bottom;
->>>>>>> dfe4795d
 
     region = texture_atlas_get_region( self->atlas, tgt_w, tgt_h );
 
-<<<<<<< HEAD
-        // We want each glyph to be separated by at least one black pixel
-        w = ft_bitmap.width/depth;
-        h = ft_bitmap.rows;
-        region = texture_atlas_get_region( self->atlas, w+1, h+1 );
-        if ( region.x < 0 )
-        {
-            missed++;
-            LOGE(  "Texture atlas is full (line %d)\n",  __LINE__ );
-            continue;
-        }
-        x = region.x;
-        y = region.y;
-        texture_atlas_set_region( self->atlas, x, y, w, h,
-                                  ft_bitmap.buffer, ft_bitmap.pitch );
-
-        glyph = texture_glyph_new( );
-        glyph->codepoint = utf8_to_utf32( codepoints + i );
-        glyph->width    = w;
-        glyph->height   = h;
-        glyph->outline_type = self->outline_type;
-        glyph->outline_thickness = self->outline_thickness;
-        glyph->offset_x = ft_glyph_left;
-        glyph->offset_y = ft_glyph_top;
-        glyph->s0       = x/(float)width;
-        glyph->t0       = y/(float)height;
-        glyph->s1       = (x + glyph->width)/(float)width;
-        glyph->t1       = (y + glyph->height)/(float)height;
-
-        // Discard hinting to get advance
-        FT_Load_Glyph( face, glyph_index, FT_LOAD_RENDER | FT_LOAD_NO_HINTING);
-        slot = face->glyph;
-        glyph->advance_x = slot->advance.x / HRESf;
-        glyph->advance_y = slot->advance.y / HRESf;
-=======
     if ( region.x < 0 )
     {
         fprintf( stderr, "Texture atlas is full (line %d)\n",  __LINE__ );
@@ -712,7 +586,6 @@
         FT_Done_FreeType( library );
         return 0;
     }
->>>>>>> dfe4795d
 
     x = region.x;
     y = region.y;
@@ -768,11 +641,6 @@
 
     FT_Done_Face( face );
     FT_Done_FreeType( library );
-<<<<<<< HEAD
-    texture_atlas_upload( self->atlas ); /* Bernd: upload atlas here */
-    texture_font_generate_kerning( self );
-=======
->>>>>>> dfe4795d
 
     return 1;
 }
@@ -810,37 +678,6 @@
     if( (glyph = texture_font_find_glyph( self, codepoint )) )
         return glyph;
 
-<<<<<<< HEAD
-    /* codepoint NULL is special : it is used for line drawing (overline,
-     * underline, strikethrough) and background.
-     */
-    if( !codepoint )
-    {
-        size_t width  = self->atlas->width;
-        size_t height = self->atlas->height;
-        ivec4 region = texture_atlas_get_region( self->atlas, 5, 5 );
-        texture_glyph_t * glyph = texture_glyph_new( );
-        static unsigned char data[4*4*3] = {-1,-1,-1,-1,-1,-1,-1,-1,-1,-1,-1,-1,
-                                            -1,-1,-1,-1,-1,-1,-1,-1,-1,-1,-1,-1,
-                                            -1,-1,-1,-1,-1,-1,-1,-1,-1,-1,-1,-1,
-                                            -1,-1,-1,-1,-1,-1,-1,-1,-1,-1,-1,-1};
-        if ( region.x < 0 )
-        {
-            LOGE(  "Texture atlas is full (line %d)\n",  __LINE__ );
-            return NULL;
-        }
-        texture_atlas_set_region( self->atlas, region.x, region.y, 4, 4, data, 0 );
-        glyph->codepoint = -1;
-        glyph->s0 = (region.x+2)/(float)width;
-        glyph->t0 = (region.y+2)/(float)height;
-        glyph->s1 = (region.x+3)/(float)width;
-        glyph->t1 = (region.y+3)/(float)height;
-        vector_push_back( self->glyphs, &glyph );
-        return glyph; //*(texture_glyph_t **) vector_back( self->glyphs );
-    }
-
-=======
->>>>>>> dfe4795d
     /* Glyph has not been already loaded */
     if( texture_font_load_glyph( self, codepoint ) )
         return texture_font_find_glyph( self, codepoint );

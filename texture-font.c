/* Freetype GL - A C OpenGL Freetype engine
 *
 * Distributed under the OSI-approved BSD 2-Clause License.  See accompanying
 * file `LICENSE` for more details.
 */
#include <ft2build.h>
#include FT_FREETYPE_H
#include FT_STROKER_H
// #include FT_ADVANCES_H
#include FT_LCD_FILTER_H
#include <stdint.h>
#include <stdlib.h>
#include <stdio.h>
#include <assert.h>
#include <math.h>
#include "distance-field.h"
#include "texture-font.h"
#include "platform.h"
#include "utf8-utils.h"
#include "freetype-gl-err.h"

#define HRES  64
#define HRESf 64.f
#define DPI   72

#undef __FTERRORS_H__
#define FT_ERRORDEF( e, v, s )  { e, s },
#define FT_ERROR_START_LIST     {
#define FT_ERROR_END_LIST       { 0, 0 } };
const struct {
    int          code;
    const char*  message;
} FT_Errors[] =
#include FT_ERRORS_H

<<<<<<< HEAD
// per-thread library

__THREAD texture_font_library_t * freetype_gl_library = NULL;
__THREAD font_mode_t mode_default=MODE_AUTO_CLOSE;
=======
// ----------------------------------------------- texture_font_unload_face ---
static int
texture_font_unload_face(texture_font_t *self)
{
  if(self->face)
    FT_Done_Face( self->face );
  if(self->library)
    FT_Done_FreeType( self->library );
  self->face=NULL;
  self->library=NULL;
}
// ------------------------------------------------- texture_font_load_face ---
static int
texture_font_load_face(texture_font_t *self, float size)
{
    FT_Error error;
    FT_Matrix matrix = {
        (int)((1.0/HRES) * 0x10000L),
        (int)((0.0)      * 0x10000L),
        (int)((0.0)      * 0x10000L),
        (int)((1.0)      * 0x10000L)};

    assert(size);

    /* Initialize library */
    error = FT_Init_FreeType(&self->library);
    if(error) {
        LOGE( "FT_Error (0x%02x) : %s\n",
                FT_Errors[error].code, FT_Errors[error].message);
        goto cleanup;
    }

    /* Load face */
    switch (self->location) {
    case TEXTURE_FONT_FILE:
        error = FT_New_Face(self->library, self->filename, 0, &self->face);
        break;

    case TEXTURE_FONT_MEMORY:
        error = FT_New_Memory_Face(self->library,
            self->memory.base, self->memory.size, 0, &self->face);
        break;
    }

    if(error) {
        LOGE( "FT_Error (line %d, code 0x%02x) : %s\n",
                __LINE__, FT_Errors[error].code, FT_Errors[error].message);
        goto cleanup_library;
    }

    /* Select charmap */
    error = FT_Select_Charmap(self->face, FT_ENCODING_UNICODE);
    if(error) {
        LOGE( "FT_Error (line %d, code 0x%02x) : %s\n",
                __LINE__, FT_Errors[error].code, FT_Errors[error].message);
        goto cleanup_face;
    }

    /* Set char size */
    error = FT_Set_Char_Size(self->face, (int)(size * HRES), 0, DPI * HRES, DPI);

    if(error) {
        LOGE( "FT_Error (line %d, code 0x%02x) : %s\n",
                __LINE__, FT_Errors[error].code, FT_Errors[error].message);
        goto cleanup_face;
    }

    /* Set transform matrix */
    FT_Set_Transform(self->face, &matrix, NULL);

    return 1;

cleanup_face:
    if(self->face)
      FT_Done_Face( self->face );
    self->face = NULL;
cleanup_library:
    if(self->library)
      FT_Done_FreeType( self->library );
    self->library = NULL;
cleanup:
    return 0;
}
>>>>>>> 7fb3cb32

// ------------------------------------------------------ texture_glyph_new ---
texture_glyph_t *
texture_glyph_new(void)
{
    texture_glyph_t *self = (texture_glyph_t *) malloc( sizeof(texture_glyph_t) );
    if(self == NULL) {
<<<<<<< HEAD
        freetype_gl_error( Out_Of_Memory,
			   "%s:%d: No more memory for allocating data\n", __FILENAME__, __LINE__);
=======
        LOGE( "line %d: No more memory for allocating data\n", __LINE__);
>>>>>>> 7fb3cb32
        return NULL;
    }

    self->codepoint  = -1;
    self->width     = 0;
    self->height    = 0;
    self->rendermode = RENDER_NORMAL;
    self->outline_thickness = 0.0;
    self->offset_x  = 0;
    self->offset_y  = 0;
    self->advance_x = 0.0;
    self->advance_y = 0.0;
    self->s0        = 0.0;
    self->t0        = 0.0;
    self->s1        = 0.0;
    self->t1        = 0.0;
    self->kerning   = vector_new( sizeof(float**) );
    return self;
}

// ---------------------------------------------- texture_font_default_mode ---
void
texture_font_default_mode(font_mode_t mode)
{
    mode_default=mode;
}

// --------------------------------------------------- texture_glyph_delete ---
void
texture_glyph_delete( texture_glyph_t *self )
{
    int i;
    assert( self );
    for(i=0; i < self->kerning->size; i++)
	free( *(float **) vector_get( self->kerning, i ) );
    vector_delete( self->kerning );
    free( self );
}

// ---------------------------------------------- texture_glyph_get_kerning ---
float
texture_glyph_get_kerning( const texture_glyph_t * self,
                           const char * codepoint )
{
    uint32_t ucodepoint = utf8_to_utf32( codepoint );
    uint32_t i = ucodepoint >> 8;
    uint32_t j = ucodepoint & 0xFF;
    float *kern_index;

    assert( self );
    if(ucodepoint == -1)
	return 0;
    if(self->kerning->size <= i)
	return 0;

    kern_index = *(float **) vector_get( self->kerning, i );

    if(!kern_index)
	return 0;
    else
	return kern_index[j];
}

// ---------------------------------------------- texture_font_index_kerning ---

void texture_font_index_kerning( texture_glyph_t * self,
				 uint32_t codepoint,
				 float kerning)
{
    uint32_t i = codepoint >> 8;
    uint32_t j = codepoint & 0xFF;
    float ** kerning_index;

    if(self->kerning->size <= i) {
	vector_resize( self->kerning, i+1);
    }

    kerning_index = (float **) vector_get( self->kerning, i );

    if(!*kerning_index) {
	*kerning_index = calloc( 0x100, sizeof(float) );
    }

    (*kerning_index)[j] = kerning;
}

// ------------------------------------------ texture_font_generate_kerning ---
void
texture_font_generate_kerning( texture_font_t *self )
{
    size_t i, j, k;
    FT_UInt glyph_index, prev_index;
    texture_glyph_t *glyph, *prev_glyph;
    FT_Vector kerning;

    assert( self );

    /* For each glyph couple combination, check if kerning is necessary */
<<<<<<< HEAD
    /* Starts at index 1 since 0 is for the special background glyph */
    GLYPHS_ITERATOR(i, glyph, self->glyphs ) {
	glyph_index = FT_Get_Char_Index( *face, glyph->codepoint );
//	fprintf(stderr, "Retrieving glyph %p from index %i\n", __glyphs, __i);
//	fprintf(stderr, "Glpyh %p: Indexing %d, kerning %p\n", glyph, glyph_index, glyph->kerning);
	for(k=0; k < glyph->kerning->size; k++)
	    free( *(float **) vector_get( glyph->kerning, k ) );
	vector_clear( glyph->kerning );
	
	GLYPHS_ITERATOR(j, prev_glyph, self->glyphs ) {
	    prev_index = FT_Get_Char_Index( *face, prev_glyph->codepoint );
	    FT_Get_Kerning( *face, prev_index, glyph_index, FT_KERNING_UNFITTED, &kerning );
	    // printf("%c(%d)-%c(%d): %ld\n",
	    //       prev_glyph->codepoint, prev_glyph->codepoint,
	    //       glyph_index, glyph_index, kerning.x);
	    if( kerning.x ) {
		texture_font_index_kerning( glyph,
					    prev_glyph->codepoint,
					    kerning.x / (float)(HRESf*HRESf) );
	    }
	    // also insert kerning with the current added element
	    FT_Get_Kerning( *face, glyph_index, prev_index, FT_KERNING_UNFITTED, &kerning );
	    if( kerning.x ) {
		texture_font_index_kerning( prev_glyph,
					    glyph->codepoint,
					    kerning.x / (float)(HRESf*HRESf) );
	    }
=======
    /* Starts at index 1 since 0 is for the special backgroudn glyph */
    for( i=1; i<self->glyphs->size; ++i )
    {
        glyph = *(texture_glyph_t **) vector_get( self->glyphs, i );
        glyph_index = FT_Get_Char_Index( self->face, glyph->codepoint );
        vector_clear( glyph->kerning );

        for( j=1; j<self->glyphs->size; ++j )
        {
            prev_glyph = *(texture_glyph_t **) vector_get( self->glyphs, j );
            prev_index = FT_Get_Char_Index( self->face, prev_glyph->codepoint );
            FT_Get_Kerning( self->face, prev_index, glyph_index, FT_KERNING_UNFITTED, &kerning );
            // printf("%c(%d)-%c(%d): %ld\n",
            //       prev_glyph->codepoint, prev_glyph->codepoint,
            //       glyph_index, glyph_index, kerning.x);
            if( kerning.x )
            {
                kerning_t k = {prev_glyph->codepoint, kerning.x / (float)(HRESf*HRESf)};
                vector_push_back( glyph->kerning, &k );
            }
>>>>>>> 7fb3cb32
        }
        GLYPHS_ITERATOR_END
    }
    GLYPHS_ITERATOR_END
}

// ------------------------------------------------------ texture_font_init ---
static int
texture_font_init(texture_font_t *self)
{
    FT_Size_Metrics metrics;

    assert(self->atlas);
    assert(self->size > 0);
    assert((self->location == TEXTURE_FONT_FILE && self->filename)
        || (self->location == TEXTURE_FONT_MEMORY
            && self->memory.base && self->memory.size));

    self->glyphs = vector_new(sizeof(texture_glyph_t *));
    self->height = 0;
    self->ascender = 0;
    self->descender = 0;
    self->rendermode = RENDER_NORMAL;
    self->outline_thickness = 0.0;
    self->hinting = 1;
    self->kerning = 1;
    self->filtering = 1;

    // FT_LCD_FILTER_LIGHT   is (0x00, 0x55, 0x56, 0x55, 0x00)
    // FT_LCD_FILTER_DEFAULT is (0x10, 0x40, 0x70, 0x40, 0x10)
    self->lcd_weights[0] = 0x10;
    self->lcd_weights[1] = 0x40;
    self->lcd_weights[2] = 0x70;
    self->lcd_weights[3] = 0x40;
    self->lcd_weights[4] = 0x10;

<<<<<<< HEAD
    if (!texture_font_load_face(self, self->size))
=======
    if (!texture_font_load_face(self, self->size * 100.f))
>>>>>>> 7fb3cb32
        return -1;

    self->underline_position = self->face->underline_position / (float)(HRESf*HRESf) * self->size;
    self->underline_position = roundf( self->underline_position );
    if( self->underline_position > -2 )
    {
        self->underline_position = -2.0;
    }

    self->underline_thickness = self->face->underline_thickness / (float)(HRESf*HRESf) * self->size;
    self->underline_thickness = roundf( self->underline_thickness );
    if( self->underline_thickness < 1 )
    {
        self->underline_thickness = 1.0;
    }

    metrics = self->face->size->metrics;
<<<<<<< HEAD
    self->ascender = (metrics.ascender) / 64.0;
    self->descender = (metrics.descender) / 64.0;
    self->height = (metrics.height) / 64.0;
=======
    self->ascender = (metrics.ascender >> 6) / 100.0;
    self->descender = (metrics.descender >> 6) / 100.0;
    self->height = (metrics.height >> 6) / 100.0;
>>>>>>> 7fb3cb32
    self->linegap = self->height - self->ascender + self->descender;

    /* NULL is a special glyph */
    texture_font_get_glyph( self, NULL );

    return 0;
}

// ---------------------------------------------------- texture_library_new ---
texture_font_library_t *
texture_library_new()
{
    texture_font_library_t *self = calloc(1, sizeof(*self));
    
    self->mode = MODE_ALWAYS_OPEN;
    
    return self;
}

// --------------------------------------------- texture_font_new_from_file ---
texture_font_t *
texture_font_new_from_file(texture_atlas_t *atlas, const float pt_size,
			   const char *filename)
{
    texture_font_t *self;

    assert(filename);

    self = calloc(1, sizeof(*self));
    if (!self) {
<<<<<<< HEAD
        freetype_gl_error( Out_Of_Memory,
			   "%s:%d: No more memory for allocating data\n", __FILENAME__, __LINE__);
=======
        LOGE( "line %d: No more memory for allocating data\n", __LINE__);
>>>>>>> 7fb3cb32
        return NULL;
    }

    self->atlas = atlas;
    self->size  = pt_size;

    self->location = TEXTURE_FONT_FILE;
    self->filename = strdup(filename);
    self->mode = mode_default;
    
    if (texture_font_init(self)) {
        texture_font_delete(self);
        return NULL;
    }
    self->face = NULL;
    self->library = NULL;

    return self;
}

// ------------------------------------------- texture_font_new_from_memory ---
texture_font_t *
texture_font_new_from_memory(texture_atlas_t *atlas, float pt_size,
			     const void *memory_base, size_t memory_size)
{
    texture_font_t *self;

    assert(memory_base);
    assert(memory_size);

    self = calloc(1, sizeof(*self));
    if (!self) {
<<<<<<< HEAD
        freetype_gl_error( Out_Of_Memory,
			   "line %d: No more memory for allocating data\n", __LINE__);
=======
        LOGE( "line %d: No more memory for allocating data\n", __LINE__);
>>>>>>> 7fb3cb32
        return NULL;
    }

    self->atlas = atlas;
    self->size  = pt_size;

    self->location = TEXTURE_FONT_MEMORY;
    self->memory.base = memory_base;
    self->memory.size = memory_size;
    self->mode = mode_default;
    
    if (texture_font_init(self)) {
        texture_font_delete(self);
        return NULL;
    }
    self->face = NULL;
    self->library = NULL;

    return self;
}

// ----------------------------------------------------- texture_font_close ---

void
texture_font_close( texture_font_t *self, font_mode_t face_mode, font_mode_t library_mode )
{
    if( self->face && self->mode <= face_mode ) {
	FT_Done_Face( self->face );
	self->face = NULL;
    } else {
	return; // never close the library when the face stays open
    }

    if( self->library && self->library->library && self->library->mode <= library_mode ) {
	FT_Done_FreeType( self->library->library );
	self->library->library = NULL;
    }
}

// ------------------------------------------------- texture_font_load_face ---

int
texture_font_load_face( texture_font_t *self, float size )
{
    FT_Error error;
    FT_Matrix matrix = {
        (int)((1.0/HRES) * 0x10000L),
        (int)((0.0)      * 0x10000L),
        (int)((0.0)      * 0x10000L),
        (int)((1.0)      * 0x10000L)};

    if ( !self->library ) {
	if ( !freetype_gl_library ) {
	    freetype_gl_library = texture_library_new();
	}
	self->library = freetype_gl_library;
    }
    
    if( !self->library->library ) {
	error = FT_Init_FreeType( &self->library->library );
	if(error) {
	    freetype_error(error, "FT_Error (0x%02x) : %s\n",
			   FT_Errors[error].code, FT_Errors[error].message);
		goto cleanup;
	}
    }
    
    if( !self->face ) {
	switch (self->location) {
	case TEXTURE_FONT_FILE:
	    error = FT_New_Face(self->library->library, self->filename, 0, &self->face);
	    if(error) {
		freetype_error( error, "FT_Error, file %s (%s:%d, code 0x%02x) : %s\n",
				self->filename, __FILENAME__, __LINE__, FT_Errors[error].code, FT_Errors[error].message);
		goto cleanup_library;
	    }
	    break;

	case TEXTURE_FONT_MEMORY:
	    error = FT_New_Memory_Face(self->library->library,
				       self->memory.base, self->memory.size, 0, &self->face);
	    if(error) {
		freetype_error( error, "FT_Error memory %p:%x (%s:%d, code 0x%02x) : %s\n",
				self->memory.base, self->memory.size,
				__FILENAME__, __LINE__, FT_Errors[error].code, FT_Errors[error].message);
		goto cleanup_library;
	    }
	    break;
	}
    }

    /* Select charmap */
    error = FT_Select_Charmap(self->face, FT_ENCODING_UNICODE);
    if(error) {
        freetype_error( error, "FT_Error (%s:%d, code 0x%02x) : %s\n",
			__FILENAME__, __LINE__, FT_Errors[error].code, FT_Errors[error].message);
        goto cleanup_face;
    }

    /* Set char size */
    error = FT_Set_Char_Size(self->face, (int)(size * HRES), 0, DPI * HRES, DPI);
    
    if(error) {
        freetype_error( error, "FT_Error (%s:%d, code 0x%02x) : %s\n",
			__FILENAME__, __LINE__, FT_Errors[error].code, FT_Errors[error].message);
        goto cleanup_face;
    }

    /* Set transform matrix */
    FT_Set_Transform(self->face, &matrix, NULL);

    return 1;

  cleanup_face:
    texture_font_close( self, MODE_ALWAYS_OPEN, MODE_FREE_CLOSE );
    return 0;
  cleanup_library:
    texture_font_close( self, MODE_ALWAYS_OPEN, MODE_ALWAYS_OPEN );
  cleanup:
    return 0;
}

// ---------------------------------------------------- texture_font_delete ---
void
texture_font_delete( texture_font_t *self )
{
    size_t i;
    texture_glyph_t *glyph, *glyph0=NULL;

    assert( self );

    texture_font_close( self, MODE_ALWAYS_OPEN, MODE_FREE_CLOSE );

    if(self->location == TEXTURE_FONT_FILE && self->filename)
	free( self->filename );
	
    GLYPHS_ITERATOR(i, glyph, self->glyphs) {
	if(glyph->codepoint)
	    texture_glyph_delete( glyph );
	else
	    glyph0 = glyph;
    } GLYPHS_ITERATOR_END1
	free( __glyphs );
    GLYPHS_ITERATOR_END2;

    if( glyph0 ) {
	fprintf(stderr, "free %p cp %x\n", glyph0, glyph0->codepoint);
	texture_glyph_delete( glyph0 );
    }
    vector_delete( self->glyphs );
    free( self );
}

texture_glyph_t *
texture_font_find_glyph( texture_font_t * self,
                         const char * codepoint )
{
    uint32_t ucodepoint = utf8_to_utf32( codepoint );
    uint32_t i = ucodepoint >> 8;
    uint32_t j = ucodepoint & 0xFF;
    texture_glyph_t **glyph_index1;

    if(ucodepoint == -1)
	return (texture_glyph_t *)self->atlas->special;

    if(self->glyphs->size <= i)
	return NULL;

    glyph_index1 = *(texture_glyph_t ***) vector_get( self->glyphs, i );

    if(!glyph_index1)
	return NULL;
    else
	return glyph_index1[j];
}

void texture_font_index_glyph( texture_font_t * self,
			       texture_glyph_t *glyph,
			       uint32_t codepoint)
{
    uint32_t i = codepoint >> 8;
    uint32_t j = codepoint & 0xFF;
    texture_glyph_t ***glyph_index1;

    if(self->glyphs->size <= i) {
	vector_resize( self->glyphs, i+1);
    }

    glyph_index1 = (texture_glyph_t ***) vector_get( self->glyphs, i );

    if(!*glyph_index1) {
	*glyph_index1 = calloc( 0x100, sizeof(texture_glyph_t*) );
    }

    (*glyph_index1)[j] = glyph;
}

// ---------------------------------------------- texture_font_load_a_glyph ---
int
texture_font_load_a_glyph( texture_font_t * self,
                         const char * codepoint )
{
    size_t i, x, y;

    FT_Error error;
    FT_Glyph ft_glyph;
    FT_GlyphSlot slot;
    FT_Bitmap ft_bitmap;

    FT_UInt glyph_index;
    texture_glyph_t *glyph;
    FT_Int32 flags = 0;
    int ft_glyph_top = 0;
    int ft_glyph_left = 0;
    FT_ULong ucodepoint;

    ivec4 region;
    size_t missed = 0;

<<<<<<< HEAD
    /* Check if codepoint has been already loaded */
    if (texture_font_find_glyph(self, codepoint)) {
        return 1;
=======

    /* Check if codepoint has been already loaded */
    if (texture_font_find_glyph(self, codepoint)) {
        return 0;
>>>>>>> 7fb3cb32
    }

    /* codepoint NULL is special : it is used for line drawing (overline,
     * underline, strikethrough) and background.
     */
<<<<<<< HEAD
    if( !codepoint ) {
	return 1;
    }

    if (!texture_font_load_face(self, self->size))
        return 0;
=======
    if( !codepoint )
    {
        ivec4 region = texture_atlas_get_region( self->atlas, 5, 5 );
        texture_glyph_t * glyph = texture_glyph_new( );
        static unsigned char data[4*4*3] = {-1,-1,-1,-1,-1,-1,-1,-1,-1,-1,-1,-1,
                                            -1,-1,-1,-1,-1,-1,-1,-1,-1,-1,-1,-1,
                                            -1,-1,-1,-1,-1,-1,-1,-1,-1,-1,-1,-1,
                                            -1,-1,-1,-1,-1,-1,-1,-1,-1,-1,-1,-1};
        if ( region.x < 0 )
        {
            LOGE("Texture atlas is full (line %d)\n",  __LINE__ );
            return 1; // full
        }
        texture_atlas_set_region( self->atlas, region.x, region.y, 4, 4, data, 0 );
        glyph->codepoint = -1;
        glyph->s0 = (region.x+2)/(float)self->atlas->width;
        glyph->t0 = (region.y+2)/(float)self->atlas->height;
        glyph->s1 = (region.x+3)/(float)self->atlas->width;
        glyph->t1 = (region.y+3)/(float)self->atlas->height;
        vector_push_back( self->glyphs, &glyph );

        return 0;
    }

    if (!self->face)
      if (!texture_font_load_face(self, self->size))
	return 2;
>>>>>>> 7fb3cb32

    flags = 0;
    ft_glyph_top = 0;
    ft_glyph_left = 0;
<<<<<<< HEAD
    ucodepoint = (FT_ULong)utf8_to_utf32( codepoint );
    glyph_index = FT_Get_Char_Index( self->face, ucodepoint );
    if(!glyph_index) {
	texture_glyph_t * glyph;
	if ((glyph = texture_font_find_glyph(self, "\0"))) {
	    texture_font_index_glyph( self, glyph, ucodepoint );
	    texture_font_close( self, MODE_AUTO_CLOSE, MODE_AUTO_CLOSE );
	    return 1;
	}
    }
=======
    glyph_index = FT_Get_Char_Index( self->face, (FT_ULong)utf8_to_utf32( codepoint ) );
>>>>>>> 7fb3cb32
    // WARNING: We use texture-atlas depth to guess if user wants
    //          LCD subpixel rendering

    if( self->rendermode != RENDER_NORMAL && self->rendermode != RENDER_SIGNED_DISTANCE_FIELD )
    {
        flags |= FT_LOAD_NO_BITMAP;
    }
    else
    {
        flags |= FT_LOAD_RENDER;
    }

    if( !self->hinting )
    {
        flags |= FT_LOAD_NO_HINTING | FT_LOAD_NO_AUTOHINT;
    }
    else
    {
        flags |= FT_LOAD_FORCE_AUTOHINT;
    }

    if( self->atlas->depth == 3 )
    {
<<<<<<< HEAD
        FT_Library_SetLcdFilter( self->library->library, FT_LCD_FILTER_LIGHT );
=======
        FT_Library_SetLcdFilter( self->library, FT_LCD_FILTER_LIGHT );
>>>>>>> 7fb3cb32
        flags |= FT_LOAD_TARGET_LCD;

        if( self->filtering )
        {
<<<<<<< HEAD
            FT_Library_SetLcdFilterWeights( self->library->library, self->lcd_weights );
=======
            FT_Library_SetLcdFilterWeights( self->library, self->lcd_weights );
>>>>>>> 7fb3cb32
        }
    }

    error = FT_Load_Glyph( self->face, glyph_index, flags );
    if( error )
    {
<<<<<<< HEAD
        freetype_error( error, "FT_Error (%s:%d, code 0x%02x) : %s\n",
			__FILENAME__, __LINE__, FT_Errors[error].code, FT_Errors[error].message);
	texture_font_close( self, MODE_AUTO_CLOSE, MODE_AUTO_CLOSE );
        return 0;
=======
        LOGE("FT_Error (line %d, code 0x%02x) : %s\n",
                 __LINE__, FT_Errors[error].code, FT_Errors[error].message );
        return 3;
>>>>>>> 7fb3cb32
    }

    if( self->rendermode == RENDER_NORMAL || self->rendermode == RENDER_SIGNED_DISTANCE_FIELD )
    {
        slot            = self->face->glyph;
        ft_bitmap       = slot->bitmap;
        ft_glyph_top    = slot->bitmap_top;
        ft_glyph_left   = slot->bitmap_left;
    }
    else
    {
        FT_Stroker stroker;
        FT_BitmapGlyph ft_bitmap_glyph;

<<<<<<< HEAD
        error = FT_Stroker_New( self->library->library, &stroker );

        if( error )
        {
            freetype_error( error, "FT_Error (0x%02x) : %s\n",
			    FT_Errors[error].code, FT_Errors[error].message);
=======
        error = FT_Stroker_New( self->library, &stroker );

        if( error )
        {
            LOGE("FT_Error (0x%02x) : %s\n",
                    FT_Errors[error].code, FT_Errors[error].message);
>>>>>>> 7fb3cb32
            goto cleanup_stroker;
        }

        FT_Stroker_Set(stroker,
                        (int)(self->outline_thickness * HRES),
                        FT_STROKER_LINECAP_ROUND,
                        FT_STROKER_LINEJOIN_ROUND,
                        0);

        error = FT_Get_Glyph( self->face->glyph, &ft_glyph);

        if( error )
        {
<<<<<<< HEAD
            freetype_error( error, "FT_Error (0x%02x) : %s\n",
			    FT_Errors[error].code, FT_Errors[error].message);
=======
            LOGE("FT_Error (0x%02x) : %s\n",
                    FT_Errors[error].code, FT_Errors[error].message);
>>>>>>> 7fb3cb32
            goto cleanup_stroker;
        }

        if( self->rendermode == RENDER_OUTLINE_EDGE )
            error = FT_Glyph_Stroke( &ft_glyph, stroker, 1 );
        else if ( self->rendermode == RENDER_OUTLINE_POSITIVE )
            error = FT_Glyph_StrokeBorder( &ft_glyph, stroker, 0, 1 );
        else if ( self->rendermode == RENDER_OUTLINE_NEGATIVE )
            error = FT_Glyph_StrokeBorder( &ft_glyph, stroker, 1, 1 );

        if( error )
        {
<<<<<<< HEAD
            freetype_error( error, "FT_Error (0x%02x) : %s\n",
			    FT_Errors[error].code, FT_Errors[error].message);
=======
            LOGE("FT_Error (0x%02x) : %s\n",
                    FT_Errors[error].code, FT_Errors[error].message);
>>>>>>> 7fb3cb32
            goto cleanup_stroker;
        }

        if( self->atlas->depth == 1 )
            error = FT_Glyph_To_Bitmap( &ft_glyph, FT_RENDER_MODE_NORMAL, 0, 1);
        else
            error = FT_Glyph_To_Bitmap( &ft_glyph, FT_RENDER_MODE_LCD, 0, 1);

        if( error )
        {
<<<<<<< HEAD
            freetype_error( error, "FT_Error (0x%02x) : %s\n",
=======
            LOGE("FT_Error (0x%02x) : %s\n",
>>>>>>> 7fb3cb32
                    FT_Errors[error].code, FT_Errors[error].message);
            goto cleanup_stroker;
        }

        ft_bitmap_glyph = (FT_BitmapGlyph) ft_glyph;
        ft_bitmap       = ft_bitmap_glyph->bitmap;
        ft_glyph_top    = ft_bitmap_glyph->top;
        ft_glyph_left   = ft_bitmap_glyph->left;

cleanup_stroker:
        FT_Stroker_Done( stroker );

        if( error )
        {
<<<<<<< HEAD
	    texture_font_close( self, MODE_AUTO_CLOSE, MODE_AUTO_CLOSE );
            return 0;
=======
            LOGE(  "FT_Error (line %d, code 0x%02x) : %s\n",
                     __LINE__, FT_Errors[error].code, FT_Errors[error].message );
            return 4;
>>>>>>> 7fb3cb32
        }
    }

    struct {
        int left;
        int top;
        int right;
        int bottom;
    } padding = { 0, 0, 1, 1 };

    if( self->rendermode == RENDER_SIGNED_DISTANCE_FIELD )
    {
        padding.top = 1;
        padding.left = 1;
    }

    size_t src_w = ft_bitmap.width/self->atlas->depth;
    size_t src_h = ft_bitmap.rows;

    size_t tgt_w = src_w + padding.left + padding.right;
    size_t tgt_h = src_h + padding.top + padding.bottom;

    region = texture_atlas_get_region( self->atlas, tgt_w, tgt_h );

    if ( region.x < 0 )
    {
<<<<<<< HEAD
        freetype_gl_error( Texture_Atlas_Full,
			   "Texture atlas is full, asked for %i*%i (%s:%d)\n",
			   tgt_w, tgt_h,
			   __FILENAME__, __LINE__ );
	texture_font_close( self, MODE_AUTO_CLOSE, MODE_AUTO_CLOSE );
        return 0;
=======
        LOGE("Texture atlas is full (line %d)\n",  __LINE__ );
        return 1;
>>>>>>> 7fb3cb32
    }

    x = region.x;
    y = region.y;

    unsigned char *buffer = calloc( tgt_w * tgt_h * self->atlas->depth, sizeof(unsigned char) );

    unsigned char *dst_ptr = buffer + (padding.top * tgt_w + padding.left) * self->atlas->depth;
    unsigned char *src_ptr = ft_bitmap.buffer;
    for( i = 0; i < src_h; i++ )
    {
        //difference between width and pitch: https://www.freetype.org/freetype2/docs/reference/ft2-basic_types.html#FT_Bitmap
        memcpy( dst_ptr, src_ptr, ft_bitmap.width);
        dst_ptr += tgt_w * self->atlas->depth;
        src_ptr += ft_bitmap.pitch;
    }

    if( self->rendermode == RENDER_SIGNED_DISTANCE_FIELD )
    {
        unsigned char *sdf = make_distance_mapb( buffer, tgt_w, tgt_h );
        free( buffer );
        buffer = sdf;
    }

    texture_atlas_set_region( self->atlas, x, y, tgt_w, tgt_h, buffer, tgt_w * self->atlas->depth);

    free( buffer );

    glyph = texture_glyph_new( );
    glyph->codepoint = glyph_index ? utf8_to_utf32( codepoint ) : 0;
;
    glyph->width    = tgt_w;
    glyph->height   = tgt_h;
    glyph->rendermode = self->rendermode;
    glyph->outline_thickness = self->outline_thickness;
    glyph->offset_x = ft_glyph_left;
    glyph->offset_y = ft_glyph_top;
    glyph->s0       = x/(float)self->atlas->width;
    glyph->t0       = y/(float)self->atlas->height;
    glyph->s1       = (x + glyph->width)/(float)self->atlas->width;
    glyph->t1       = (y + glyph->height)/(float)self->atlas->height;

    // Discard hinting to get advance
    FT_Load_Glyph( self->face, glyph_index, FT_LOAD_RENDER | FT_LOAD_NO_HINTING);
    slot = self->face->glyph;
    glyph->advance_x = slot->advance.x / HRESf;
    glyph->advance_y = slot->advance.y / HRESf;

    texture_font_index_glyph(self, glyph, ucodepoint);
    if(!glyph_index) {
	texture_font_index_glyph(self, glyph, 0);
    }
    
    if( self->rendermode != RENDER_NORMAL && self->rendermode != RENDER_SIGNED_DISTANCE_FIELD )
        FT_Done_Glyph( ft_glyph );

<<<<<<< HEAD
    texture_font_generate_kerning( self, &self->library->library, &self->face );

    texture_font_close( self, MODE_AUTO_CLOSE, MODE_AUTO_CLOSE );

    return 1;
=======
    texture_font_generate_kerning( self );

    return 0;
>>>>>>> 7fb3cb32
}

// ------------------------------------------------ texture_font_load_glyph ---
int
texture_font_load_glyph( texture_font_t * self,
                         const char * codepoint )
{
  int retval;

  retval=!texture_font_load_a_glyph(self, codepoint );

  texture_font_unload_face(self);
  return retval;
}
// ----------------------------------------------- texture_font_load_glyphs ---
size_t
texture_font_load_glyphs( texture_font_t * self,
                          const char * codepoints )
{
    size_t i;

    self->mode++;

    /* Load each glyph */
    for( i = 0; i < strlen(codepoints); i += utf8_surrogate_len(codepoints + i) ) {
<<<<<<< HEAD
        if( !texture_font_load_glyph( self, codepoints + i ) ) {
	    self->mode--;
	    texture_font_close( self, MODE_AUTO_CLOSE, MODE_AUTO_CLOSE );

            return utf8_strlen( codepoints + i );
	}
    }

    self->mode--;
    texture_font_close( self, MODE_AUTO_CLOSE, MODE_AUTO_CLOSE );

=======
      if( texture_font_load_a_glyph( self, codepoints + i ) ) {
	texture_font_unload_face(self);
	return strlen( codepoints + i );
      }
    }

    texture_font_unload_face(self);
>>>>>>> 7fb3cb32
    return 0;
}


// ------------------------------------------------- texture_font_get_glyph ---
texture_glyph_t *
texture_font_get_glyph( texture_font_t * self,
                        const char * codepoint )
{
    texture_glyph_t *glyph;

    assert( self );
    assert( self->filename );
    assert( self->atlas );

    /* Check if codepoint has been already loaded */

    if( (glyph = texture_font_find_glyph( self, codepoint )) )
        return glyph;

    /* Glyph has not been already loaded */
    if( texture_font_load_glyph( self, codepoint ) )
	return texture_font_find_glyph( self, codepoint );
    
    return NULL;
}

<<<<<<< HEAD
// ------------------------------------------  texture_font_enlarge_texture ---
=======
// -------------------------------------------  texture_font_enlarge_texture ---
>>>>>>> 7fb3cb32
void
texture_font_enlarge_texture( texture_font_t * self, size_t width_new,
			      size_t height_new)
{
    assert(self);
    assert(self->atlas);
    //ensure size increased
    assert(width_new >= self->atlas->width);
    assert(height_new >= self->atlas->height);
    assert(width_new + height_new > self->atlas->width + self->atlas->height);    
    texture_atlas_t* ta = self->atlas;
    size_t width_old = ta->width;
    size_t height_old = ta->height;    
    //allocate new buffer
    unsigned char* data_old = ta->data;
    ta->data = calloc(1,width_new*height_new * sizeof(char)*ta->depth);    
    //update atlas size
    ta->width = width_new;
    ta->height = height_new;
    //add node reflecting the gained space on the right
    if(width_new>width_old){
    	ivec3 node;
        node.x = width_old - 1;
        node.y = 1;
        node.z = width_new - width_old;
        vector_push_back(ta->nodes, &node);    
    }
    //copy over data from the old buffer, skipping first row and column because of the margin
    size_t pixel_size = sizeof(char) * ta->depth;
    size_t old_row_size = width_old * pixel_size;
    texture_atlas_set_region(ta, 1, 1, width_old - 2, height_old - 2, data_old + old_row_size + pixel_size, old_row_size);
    free(data_old);    
<<<<<<< HEAD
}
// -------------------------------------------- texture_font_enlarge_atlas ---
void
texture_font_enlarge_glyphs( texture_font_t * self, float mulw, float mulh)
{
    size_t i;
    texture_glyph_t* g;
    GLYPHS_ITERATOR(i, g, self->glyphs) {
	g->s0 *= mulw;
	g->s1 *= mulw;
	g->t0 *= mulh;
	g->t1 *= mulh;
    } GLYPHS_ITERATOR_END
}

=======
    //change uv coordinates of existing glyphs to reflect size change
}
// ------------------------------------------------- texture_font_enlarge_atlas ---
void
texture_font_enlarge_glyphs( texture_font_t * self, float mulw, float mulh)
{
  size_t i;
  for (i = 0; i < vector_size(self->glyphs); i++) {
    texture_glyph_t* g = *(texture_glyph_t**)vector_get(self->glyphs, i);
    g->s0 *= mulw;
    g->s1 *= mulw;
    g->t0 *= mulh;
    g->t1 *= mulh;
  }
}
>>>>>>> 7fb3cb32
// -------------------------------------------  texture_font_enlarge_atlas ---
void
texture_font_enlarge_atlas( texture_font_t * self, size_t width_new,
			    size_t height_new)
{
    texture_atlas_t* ta = self->atlas;
    size_t width_old = ta->width;
    size_t height_old = ta->height;    
    float mulw = (float)width_old / width_new;
    float mulh = (float)height_old / height_new;

    texture_font_enlarge_texture( self, width_new, height_new);
    texture_font_enlarge_glyphs( self, mulw, mulh );
}<|MERGE_RESOLUTION|>--- conflicted
+++ resolved
@@ -33,96 +33,10 @@
 } FT_Errors[] =
 #include FT_ERRORS_H
 
-<<<<<<< HEAD
 // per-thread library
 
 __THREAD texture_font_library_t * freetype_gl_library = NULL;
 __THREAD font_mode_t mode_default=MODE_AUTO_CLOSE;
-=======
-// ----------------------------------------------- texture_font_unload_face ---
-static int
-texture_font_unload_face(texture_font_t *self)
-{
-  if(self->face)
-    FT_Done_Face( self->face );
-  if(self->library)
-    FT_Done_FreeType( self->library );
-  self->face=NULL;
-  self->library=NULL;
-}
-// ------------------------------------------------- texture_font_load_face ---
-static int
-texture_font_load_face(texture_font_t *self, float size)
-{
-    FT_Error error;
-    FT_Matrix matrix = {
-        (int)((1.0/HRES) * 0x10000L),
-        (int)((0.0)      * 0x10000L),
-        (int)((0.0)      * 0x10000L),
-        (int)((1.0)      * 0x10000L)};
-
-    assert(size);
-
-    /* Initialize library */
-    error = FT_Init_FreeType(&self->library);
-    if(error) {
-        LOGE( "FT_Error (0x%02x) : %s\n",
-                FT_Errors[error].code, FT_Errors[error].message);
-        goto cleanup;
-    }
-
-    /* Load face */
-    switch (self->location) {
-    case TEXTURE_FONT_FILE:
-        error = FT_New_Face(self->library, self->filename, 0, &self->face);
-        break;
-
-    case TEXTURE_FONT_MEMORY:
-        error = FT_New_Memory_Face(self->library,
-            self->memory.base, self->memory.size, 0, &self->face);
-        break;
-    }
-
-    if(error) {
-        LOGE( "FT_Error (line %d, code 0x%02x) : %s\n",
-                __LINE__, FT_Errors[error].code, FT_Errors[error].message);
-        goto cleanup_library;
-    }
-
-    /* Select charmap */
-    error = FT_Select_Charmap(self->face, FT_ENCODING_UNICODE);
-    if(error) {
-        LOGE( "FT_Error (line %d, code 0x%02x) : %s\n",
-                __LINE__, FT_Errors[error].code, FT_Errors[error].message);
-        goto cleanup_face;
-    }
-
-    /* Set char size */
-    error = FT_Set_Char_Size(self->face, (int)(size * HRES), 0, DPI * HRES, DPI);
-
-    if(error) {
-        LOGE( "FT_Error (line %d, code 0x%02x) : %s\n",
-                __LINE__, FT_Errors[error].code, FT_Errors[error].message);
-        goto cleanup_face;
-    }
-
-    /* Set transform matrix */
-    FT_Set_Transform(self->face, &matrix, NULL);
-
-    return 1;
-
-cleanup_face:
-    if(self->face)
-      FT_Done_Face( self->face );
-    self->face = NULL;
-cleanup_library:
-    if(self->library)
-      FT_Done_FreeType( self->library );
-    self->library = NULL;
-cleanup:
-    return 0;
-}
->>>>>>> 7fb3cb32
 
 // ------------------------------------------------------ texture_glyph_new ---
 texture_glyph_t *
@@ -130,12 +44,8 @@
 {
     texture_glyph_t *self = (texture_glyph_t *) malloc( sizeof(texture_glyph_t) );
     if(self == NULL) {
-<<<<<<< HEAD
         freetype_gl_error( Out_Of_Memory,
 			   "%s:%d: No more memory for allocating data\n", __FILENAME__, __LINE__);
-=======
-        LOGE( "line %d: No more memory for allocating data\n", __LINE__);
->>>>>>> 7fb3cb32
         return NULL;
     }
 
@@ -234,7 +144,6 @@
     assert( self );
 
     /* For each glyph couple combination, check if kerning is necessary */
-<<<<<<< HEAD
     /* Starts at index 1 since 0 is for the special background glyph */
     GLYPHS_ITERATOR(i, glyph, self->glyphs ) {
 	glyph_index = FT_Get_Char_Index( *face, glyph->codepoint );
@@ -262,28 +171,6 @@
 					    glyph->codepoint,
 					    kerning.x / (float)(HRESf*HRESf) );
 	    }
-=======
-    /* Starts at index 1 since 0 is for the special backgroudn glyph */
-    for( i=1; i<self->glyphs->size; ++i )
-    {
-        glyph = *(texture_glyph_t **) vector_get( self->glyphs, i );
-        glyph_index = FT_Get_Char_Index( self->face, glyph->codepoint );
-        vector_clear( glyph->kerning );
-
-        for( j=1; j<self->glyphs->size; ++j )
-        {
-            prev_glyph = *(texture_glyph_t **) vector_get( self->glyphs, j );
-            prev_index = FT_Get_Char_Index( self->face, prev_glyph->codepoint );
-            FT_Get_Kerning( self->face, prev_index, glyph_index, FT_KERNING_UNFITTED, &kerning );
-            // printf("%c(%d)-%c(%d): %ld\n",
-            //       prev_glyph->codepoint, prev_glyph->codepoint,
-            //       glyph_index, glyph_index, kerning.x);
-            if( kerning.x )
-            {
-                kerning_t k = {prev_glyph->codepoint, kerning.x / (float)(HRESf*HRESf)};
-                vector_push_back( glyph->kerning, &k );
-            }
->>>>>>> 7fb3cb32
         }
         GLYPHS_ITERATOR_END
     }
@@ -320,11 +207,7 @@
     self->lcd_weights[3] = 0x40;
     self->lcd_weights[4] = 0x10;
 
-<<<<<<< HEAD
     if (!texture_font_load_face(self, self->size))
-=======
-    if (!texture_font_load_face(self, self->size * 100.f))
->>>>>>> 7fb3cb32
         return -1;
 
     self->underline_position = self->face->underline_position / (float)(HRESf*HRESf) * self->size;
@@ -342,15 +225,9 @@
     }
 
     metrics = self->face->size->metrics;
-<<<<<<< HEAD
     self->ascender = (metrics.ascender) / 64.0;
     self->descender = (metrics.descender) / 64.0;
     self->height = (metrics.height) / 64.0;
-=======
-    self->ascender = (metrics.ascender >> 6) / 100.0;
-    self->descender = (metrics.descender >> 6) / 100.0;
-    self->height = (metrics.height >> 6) / 100.0;
->>>>>>> 7fb3cb32
     self->linegap = self->height - self->ascender + self->descender;
 
     /* NULL is a special glyph */
@@ -381,12 +258,8 @@
 
     self = calloc(1, sizeof(*self));
     if (!self) {
-<<<<<<< HEAD
         freetype_gl_error( Out_Of_Memory,
 			   "%s:%d: No more memory for allocating data\n", __FILENAME__, __LINE__);
-=======
-        LOGE( "line %d: No more memory for allocating data\n", __LINE__);
->>>>>>> 7fb3cb32
         return NULL;
     }
 
@@ -419,12 +292,8 @@
 
     self = calloc(1, sizeof(*self));
     if (!self) {
-<<<<<<< HEAD
         freetype_gl_error( Out_Of_Memory,
 			   "line %d: No more memory for allocating data\n", __LINE__);
-=======
-        LOGE( "line %d: No more memory for allocating data\n", __LINE__);
->>>>>>> 7fb3cb32
         return NULL;
     }
 
@@ -644,62 +513,24 @@
     ivec4 region;
     size_t missed = 0;
 
-<<<<<<< HEAD
     /* Check if codepoint has been already loaded */
     if (texture_font_find_glyph(self, codepoint)) {
         return 1;
-=======
-
-    /* Check if codepoint has been already loaded */
-    if (texture_font_find_glyph(self, codepoint)) {
-        return 0;
->>>>>>> 7fb3cb32
     }
 
     /* codepoint NULL is special : it is used for line drawing (overline,
      * underline, strikethrough) and background.
      */
-<<<<<<< HEAD
     if( !codepoint ) {
 	return 1;
     }
 
     if (!texture_font_load_face(self, self->size))
         return 0;
-=======
-    if( !codepoint )
-    {
-        ivec4 region = texture_atlas_get_region( self->atlas, 5, 5 );
-        texture_glyph_t * glyph = texture_glyph_new( );
-        static unsigned char data[4*4*3] = {-1,-1,-1,-1,-1,-1,-1,-1,-1,-1,-1,-1,
-                                            -1,-1,-1,-1,-1,-1,-1,-1,-1,-1,-1,-1,
-                                            -1,-1,-1,-1,-1,-1,-1,-1,-1,-1,-1,-1,
-                                            -1,-1,-1,-1,-1,-1,-1,-1,-1,-1,-1,-1};
-        if ( region.x < 0 )
-        {
-            LOGE("Texture atlas is full (line %d)\n",  __LINE__ );
-            return 1; // full
-        }
-        texture_atlas_set_region( self->atlas, region.x, region.y, 4, 4, data, 0 );
-        glyph->codepoint = -1;
-        glyph->s0 = (region.x+2)/(float)self->atlas->width;
-        glyph->t0 = (region.y+2)/(float)self->atlas->height;
-        glyph->s1 = (region.x+3)/(float)self->atlas->width;
-        glyph->t1 = (region.y+3)/(float)self->atlas->height;
-        vector_push_back( self->glyphs, &glyph );
-
-        return 0;
-    }
-
-    if (!self->face)
-      if (!texture_font_load_face(self, self->size))
-	return 2;
->>>>>>> 7fb3cb32
 
     flags = 0;
     ft_glyph_top = 0;
     ft_glyph_left = 0;
-<<<<<<< HEAD
     ucodepoint = (FT_ULong)utf8_to_utf32( codepoint );
     glyph_index = FT_Get_Char_Index( self->face, ucodepoint );
     if(!glyph_index) {
@@ -710,9 +541,6 @@
 	    return 1;
 	}
     }
-=======
-    glyph_index = FT_Get_Char_Index( self->face, (FT_ULong)utf8_to_utf32( codepoint ) );
->>>>>>> 7fb3cb32
     // WARNING: We use texture-atlas depth to guess if user wants
     //          LCD subpixel rendering
 
@@ -736,36 +564,22 @@
 
     if( self->atlas->depth == 3 )
     {
-<<<<<<< HEAD
         FT_Library_SetLcdFilter( self->library->library, FT_LCD_FILTER_LIGHT );
-=======
-        FT_Library_SetLcdFilter( self->library, FT_LCD_FILTER_LIGHT );
->>>>>>> 7fb3cb32
         flags |= FT_LOAD_TARGET_LCD;
 
         if( self->filtering )
         {
-<<<<<<< HEAD
             FT_Library_SetLcdFilterWeights( self->library->library, self->lcd_weights );
-=======
-            FT_Library_SetLcdFilterWeights( self->library, self->lcd_weights );
->>>>>>> 7fb3cb32
         }
     }
 
     error = FT_Load_Glyph( self->face, glyph_index, flags );
     if( error )
     {
-<<<<<<< HEAD
         freetype_error( error, "FT_Error (%s:%d, code 0x%02x) : %s\n",
 			__FILENAME__, __LINE__, FT_Errors[error].code, FT_Errors[error].message);
 	texture_font_close( self, MODE_AUTO_CLOSE, MODE_AUTO_CLOSE );
         return 0;
-=======
-        LOGE("FT_Error (line %d, code 0x%02x) : %s\n",
-                 __LINE__, FT_Errors[error].code, FT_Errors[error].message );
-        return 3;
->>>>>>> 7fb3cb32
     }
 
     if( self->rendermode == RENDER_NORMAL || self->rendermode == RENDER_SIGNED_DISTANCE_FIELD )
@@ -780,21 +594,12 @@
         FT_Stroker stroker;
         FT_BitmapGlyph ft_bitmap_glyph;
 
-<<<<<<< HEAD
         error = FT_Stroker_New( self->library->library, &stroker );
 
         if( error )
         {
             freetype_error( error, "FT_Error (0x%02x) : %s\n",
 			    FT_Errors[error].code, FT_Errors[error].message);
-=======
-        error = FT_Stroker_New( self->library, &stroker );
-
-        if( error )
-        {
-            LOGE("FT_Error (0x%02x) : %s\n",
-                    FT_Errors[error].code, FT_Errors[error].message);
->>>>>>> 7fb3cb32
             goto cleanup_stroker;
         }
 
@@ -808,13 +613,8 @@
 
         if( error )
         {
-<<<<<<< HEAD
             freetype_error( error, "FT_Error (0x%02x) : %s\n",
 			    FT_Errors[error].code, FT_Errors[error].message);
-=======
-            LOGE("FT_Error (0x%02x) : %s\n",
-                    FT_Errors[error].code, FT_Errors[error].message);
->>>>>>> 7fb3cb32
             goto cleanup_stroker;
         }
 
@@ -827,13 +627,8 @@
 
         if( error )
         {
-<<<<<<< HEAD
             freetype_error( error, "FT_Error (0x%02x) : %s\n",
 			    FT_Errors[error].code, FT_Errors[error].message);
-=======
-            LOGE("FT_Error (0x%02x) : %s\n",
-                    FT_Errors[error].code, FT_Errors[error].message);
->>>>>>> 7fb3cb32
             goto cleanup_stroker;
         }
 
@@ -844,11 +639,7 @@
 
         if( error )
         {
-<<<<<<< HEAD
             freetype_error( error, "FT_Error (0x%02x) : %s\n",
-=======
-            LOGE("FT_Error (0x%02x) : %s\n",
->>>>>>> 7fb3cb32
                     FT_Errors[error].code, FT_Errors[error].message);
             goto cleanup_stroker;
         }
@@ -863,14 +654,8 @@
 
         if( error )
         {
-<<<<<<< HEAD
 	    texture_font_close( self, MODE_AUTO_CLOSE, MODE_AUTO_CLOSE );
             return 0;
-=======
-            LOGE(  "FT_Error (line %d, code 0x%02x) : %s\n",
-                     __LINE__, FT_Errors[error].code, FT_Errors[error].message );
-            return 4;
->>>>>>> 7fb3cb32
         }
     }
 
@@ -897,17 +682,12 @@
 
     if ( region.x < 0 )
     {
-<<<<<<< HEAD
         freetype_gl_error( Texture_Atlas_Full,
 			   "Texture atlas is full, asked for %i*%i (%s:%d)\n",
 			   tgt_w, tgt_h,
 			   __FILENAME__, __LINE__ );
 	texture_font_close( self, MODE_AUTO_CLOSE, MODE_AUTO_CLOSE );
         return 0;
-=======
-        LOGE("Texture atlas is full (line %d)\n",  __LINE__ );
-        return 1;
->>>>>>> 7fb3cb32
     }
 
     x = region.x;
@@ -964,17 +744,11 @@
     if( self->rendermode != RENDER_NORMAL && self->rendermode != RENDER_SIGNED_DISTANCE_FIELD )
         FT_Done_Glyph( ft_glyph );
 
-<<<<<<< HEAD
     texture_font_generate_kerning( self, &self->library->library, &self->face );
 
     texture_font_close( self, MODE_AUTO_CLOSE, MODE_AUTO_CLOSE );
 
     return 1;
-=======
-    texture_font_generate_kerning( self );
-
-    return 0;
->>>>>>> 7fb3cb32
 }
 
 // ------------------------------------------------ texture_font_load_glyph ---
@@ -1000,7 +774,6 @@
 
     /* Load each glyph */
     for( i = 0; i < strlen(codepoints); i += utf8_surrogate_len(codepoints + i) ) {
-<<<<<<< HEAD
         if( !texture_font_load_glyph( self, codepoints + i ) ) {
 	    self->mode--;
 	    texture_font_close( self, MODE_AUTO_CLOSE, MODE_AUTO_CLOSE );
@@ -1012,15 +785,6 @@
     self->mode--;
     texture_font_close( self, MODE_AUTO_CLOSE, MODE_AUTO_CLOSE );
 
-=======
-      if( texture_font_load_a_glyph( self, codepoints + i ) ) {
-	texture_font_unload_face(self);
-	return strlen( codepoints + i );
-      }
-    }
-
-    texture_font_unload_face(self);
->>>>>>> 7fb3cb32
     return 0;
 }
 
@@ -1048,11 +812,7 @@
     return NULL;
 }
 
-<<<<<<< HEAD
 // ------------------------------------------  texture_font_enlarge_texture ---
-=======
-// -------------------------------------------  texture_font_enlarge_texture ---
->>>>>>> 7fb3cb32
 void
 texture_font_enlarge_texture( texture_font_t * self, size_t width_new,
 			      size_t height_new)
@@ -1085,7 +845,6 @@
     size_t old_row_size = width_old * pixel_size;
     texture_atlas_set_region(ta, 1, 1, width_old - 2, height_old - 2, data_old + old_row_size + pixel_size, old_row_size);
     free(data_old);    
-<<<<<<< HEAD
 }
 // -------------------------------------------- texture_font_enlarge_atlas ---
 void
@@ -1101,23 +860,6 @@
     } GLYPHS_ITERATOR_END
 }
 
-=======
-    //change uv coordinates of existing glyphs to reflect size change
-}
-// ------------------------------------------------- texture_font_enlarge_atlas ---
-void
-texture_font_enlarge_glyphs( texture_font_t * self, float mulw, float mulh)
-{
-  size_t i;
-  for (i = 0; i < vector_size(self->glyphs); i++) {
-    texture_glyph_t* g = *(texture_glyph_t**)vector_get(self->glyphs, i);
-    g->s0 *= mulw;
-    g->s1 *= mulw;
-    g->t0 *= mulh;
-    g->t1 *= mulh;
-  }
-}
->>>>>>> 7fb3cb32
 // -------------------------------------------  texture_font_enlarge_atlas ---
 void
 texture_font_enlarge_atlas( texture_font_t * self, size_t width_new,

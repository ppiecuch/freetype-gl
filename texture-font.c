/* Freetype GL - A C OpenGL Freetype engine
 *
 * Distributed under the OSI-approved BSD 2-Clause License.  See accompanying
 * file `LICENSE` for more details.
 */
<<<<<<< HEAD

#ifndef FTGL_NO_FREETYPE

#ifdef FTGL_FREETYPE_AMALGAMATE
# define FT_AMALGAMATE
# include <FreeTypeAmalgam.h>
#else
# include <ft2build.h>
# include FT_FREETYPE_H
# include FT_STROKER_H
# include FT_LCD_FILTER_H
#endif
=======
#include <ft2build.h>
#include FT_FREETYPE_H
#include FT_SIZES_H
#include FT_STROKER_H
// #include FT_ADVANCES_H
#include FT_LCD_FILTER_H
#include FT_TRUETYPE_TABLES_H
>>>>>>> 354f273d
#include <stdint.h>
#include <stdlib.h>
#include <stdio.h>
#include <assert.h>
#include <math.h>
#ifdef __APPLE__
# include <machine/endian.h>
# define __BIG_ENDIAN __ORDER_BIG_ENDIAN__
# define __LITTLE_ENDIAN __ORDER_LITTLE_ENDIAN__
# define __BYTE_ORDER __BYTE_ORDER__
#elif defined(_WIN32) || defined(_WIN64)
# define __LITTLE_ENDIAN 1234
# define __BIG_ENDIAN 4321
# define __BYTE_ORDER __LITTLE_ENDIAN
#else
# include <endian.h>
#endif
#include "distance-field.h"
#include "texture-font.h"
#include "platform.h"
#include "utf8-utils.h"
#include "ftgl-utils.h"

#define HRES  64
#define HRESf 64.f
#define DPI   72

<<<<<<< HEAD
#undef __FTERRORS_H__
#define AMALGAM_FTERRORS_H
#define FT_ERRORDEF( e, v, s )  { e, s },
#define FT_ERROR_START_LIST     {
#define FT_ERROR_END_LIST       { 0, 0 } };
const struct {
    int          code;
    const char*  message;
} FT_Errors[] =
#ifdef FT_AMALGAMATE
# include <FreeTypeAmalgam.h>
#else
# include FT_ERRORS_H
#endif

// ------------------------------------------------- texture_font_load_face ---
static int
texture_font_load_face(texture_font_t *self, float size,
        FT_Library *library, FT_Face *face)
=======
static float convert_F26Dot6_to_float(FT_F26Dot6 value)
>>>>>>> 354f273d
{
  return ((float)value) / 64.0;
}
static FT_F26Dot6 convert_float_to_F26Dot6(float value)
{
  return (FT_F26Dot6) (value * 64.0);
}

<<<<<<< HEAD
    /* Set char size */
    error =
        size<0 // points or pixels
        ? FT_Set_Pixel_Sizes(*face, (int)-size, (int)-size)
        : FT_Set_Char_Size(*face, (int)(size * HRES), 0, DPI * HRES, DPI);
=======
// per-thread library
>>>>>>> 354f273d

__THREAD texture_font_library_t * freetype_gl_library = NULL;
__THREAD font_mode_t mode_default=MODE_FREE_CLOSE;

// rol8 ror8

#if (defined(_WIN32) || defined(_WIN64)) && !defined(__GNUC__)
# define inline
static inline __builtin_bswap32(uint32_t in)
{
    return ((in >> 24) & 0xFF) | ((in >> 8) & 0xFF00) | ((in & 0xFF00) << 8) | ((in & 0xFF) << 24);
}
#endif

static inline uint32_t rol(uint32_t in, uint32_t x)
{
    return (in >> (32-x)) | (in << x);
}

// ------------------------------------------------------ texture_glyph_new ---
texture_glyph_t *
texture_glyph_new(void)
{
    texture_glyph_t *self = (texture_glyph_t *) malloc( sizeof(texture_glyph_t) );
    if(self == NULL) {
        freetype_gl_error( Out_Of_Memory );
        return NULL;
    }

    self->codepoint  = -1;
    self->width     = 0;
    self->height    = 0;
    /* Attributes that can have different images for the same codepoint */
    self->rendermode = RENDER_NORMAL;
    self->outline_thickness = 0.0;
    self->glyphmode = GLYPH_END;
    /* End of attribute part */
    self->offset_x  = 0;
    self->offset_y  = 0;
    self->advance_x = 0.0;
    self->advance_y = 0.0;
    self->s0        = 0.0;
    self->t0        = 0.0;
    self->s1        = 0.0;
    self->t1        = 0.0;
    self->kerning   = vector_new( sizeof(float**) );
    return self;
}

// ---------------------------------------------- texture_font_default_mode ---
void
texture_font_default_mode(font_mode_t mode)
{
    mode_default=mode;
}

// --------------------------------------------------- texture_glyph_delete ---
void
texture_glyph_delete( texture_glyph_t *self )
{
    int i;
    assert( self );
    for(i=0; i < self->kerning->size; i++)
        free( *(float **) vector_get( self->kerning, i ) );
    vector_delete( self->kerning );
    free( self );
}

// ---------------------------------------------- texture_glyph_get_kerning ---
float
texture_glyph_get_kerning( const texture_glyph_t * self,
                           const char * codepoint )
{
    uint32_t ucodepoint = utf8_to_utf32( codepoint );
    uint32_t i = ucodepoint >> 8;
    uint32_t j = ucodepoint & 0xFF;
    float *kern_index;

    assert( self );
    if(ucodepoint == -1)
        return 0;
    if(self->kerning->size <= i)
        return 0;

    kern_index = *(float **) vector_get( self->kerning, i );

    if(!kern_index)
        return 0;
    else
        return kern_index[j];
}

// ---------------------------------------------- texture_font_index_kerning ---

void texture_font_index_kerning( texture_glyph_t * self,
                                 uint32_t codepoint,
                                 float kerning)
{
    uint32_t i = codepoint >> 8;
    uint32_t j = codepoint & 0xFF;
    float ** kerning_index;

    if(self->kerning->size <= i) {
        vector_resize( self->kerning, i+1);
    }

    kerning_index = (float **) vector_get( self->kerning, i );

    if(!*kerning_index) {
        *kerning_index = calloc( 0x100, sizeof(float) );
    }

    (*kerning_index)[j] = kerning;
}

// ------------------------------------------ texture_font_generate_kerning ---
void
texture_font_generate_kerning( texture_font_t *self,
                               FT_Library *library, FT_Face *face )
{
    size_t i, j, k;
    FT_UInt glyph_index, prev_index;
    texture_glyph_t *glyph, *prev_glyph;
    FT_Vector kerning;

    assert( self );

    /* For each glyph couple combination, check if kerning is necessary */
    /* Starts at index 1 since 0 is for the special background glyph */
<<<<<<< HEAD
    for( i=1; i<self->glyphs->size; ++i )
    {
        glyph = *(texture_glyph_t **) vector_get( self->glyphs, i );
=======
    GLYPHS_ITERATOR(i, glyph, self->glyphs ) {
>>>>>>> 354f273d
        glyph_index = FT_Get_Char_Index( *face, glyph->codepoint );
//        fprintf(stderr, "Retrieving glyph %p from index %i\n", __glyphs, __i);
//        fprintf(stderr, "Glpyh %p: Indexing %d, kerning %p\n", glyph, glyph_index, glyph->kerning);
        for(k=0; k < glyph->kerning->size; k++)
            free( *(float **) vector_get( glyph->kerning, k ) );
        vector_clear( glyph->kerning );
        
        GLYPHS_ITERATOR(j, prev_glyph, self->glyphs ) {
            prev_index = FT_Get_Char_Index( *face, prev_glyph->codepoint );
            // FT_KERNING_UNFITTED returns FT_F26Dot6 values.
            FT_Get_Kerning( *face, prev_index, glyph_index, FT_KERNING_UNFITTED, &kerning );
            // printf("%c(%d)-%c(%d): %ld\n",
            //       prev_glyph->codepoint, prev_glyph->codepoint,
            //       glyph_index, glyph_index, kerning.x);
            if( kerning.x ) {
                texture_font_index_kerning( glyph,
                                            prev_glyph->codepoint,
                                            convert_F26Dot6_to_float(kerning.x) / HRESf );
            }
            // also insert kerning with the current added element
            FT_Get_Kerning( *face, glyph_index, prev_index, FT_KERNING_UNFITTED, &kerning );
            if( kerning.x ) {
                texture_font_index_kerning( prev_glyph,
                                            glyph->codepoint,
                                            kerning.x / (float)(HRESf*HRESf) );
            }
        }
        GLYPHS_ITERATOR_END
    }
    GLYPHS_ITERATOR_END
}

// -------------------------------------------------- texture_is_color_font ---

int
texture_is_color_font( texture_font_t *self) {
    static const uint32_t tag = FT_MAKE_TAG('C', 'B', 'D', 'T');
    unsigned long length = 0;
    FT_Load_Sfnt_Table(self->face, tag, 0, NULL, &length);
    return length != 0;
}

// -------------------------------------------------- texture_font_set_size ---

int
texture_font_set_size ( texture_font_t *self, float size )
{
    FT_Error error=0;
    FT_Matrix matrix = {
        (int)((1.0/HRES) * 0x10000L),
        (int)((0.0)      * 0x10000L),
        (int)((0.0)      * 0x10000L),
        (int)((1.0)      * 0x10000L)};

    if( FT_HAS_FIXED_SIZES( self->face ) ) {
        /* Select best size */
        if (self->face->num_fixed_sizes == 0) {
            freetype_gl_error( No_Fixed_Size_In_Color_Font );
            return 0;
        }
        
        int best_match = 0;
        float diff = 1e20;
        int i;

        for (i = 0; i < self->face->num_fixed_sizes; ++i) {
	    float new_size = convert_F26Dot6_to_float(self->face->available_sizes[i].size);
	    float ndiff = size > new_size ? size / new_size : new_size / size;
	    if(freetype_gl_warnings)
		log_error("candiate: size[%i]=%f %d*%d\n", i, new_size,
			  self->face->available_sizes[i].width,
			  self->face->available_sizes[i].height);
            if (ndiff < diff) {
                best_match = i;
                diff = ndiff;
            }
        }
	if(freetype_gl_warnings)
	    log_error("selected: size[%i] for %f\n", best_match, size);
        error = FT_Select_Size(self->face, best_match);
        if(error) {
            freetype_error( error );
            return 0;
        }
        self->scale = self->size / convert_F26Dot6_to_float(self->face->available_sizes[best_match].size);
    } else {
        /* Set char size */
        error = FT_Set_Char_Size(self->face, convert_float_to_F26Dot6(size), 0, DPI * HRES, DPI);
        
        if(error) {
            freetype_error( error );
            return 0;
        }
    }
    /* Set transform matrix */
    FT_Set_Transform(self->face, &matrix, NULL);

    return 1;
}

// --------------------------------------------------

void
texture_font_init_size( texture_font_t * self)
{
    FT_Size_Metrics metrics;
    
    self->underline_position = self->face->underline_position / (float)(HRESf*HRESf) * self->size;
    self->underline_position = roundf( self->underline_position );
    if( self->underline_position > -2 )
    {
        self->underline_position = -2.0;
    }

    self->underline_thickness = self->face->underline_thickness / (float)(HRESf*HRESf) * self->size;
    self->underline_thickness = roundf( self->underline_thickness );
    if( self->underline_thickness < 1 )
    {
        self->underline_thickness = 1.0;
    }

    metrics = self->face->size->metrics;
    self->ascender  = metrics.ascender  >> 6;
    self->descender = metrics.descender >> 6;
    self->height    = metrics.height    >> 6;
    self->linegap = self->height - self->ascender + self->descender;
}

// ------------------------------------------------------ texture_font_init ---
static int
texture_font_init(texture_font_t *self)
{
    assert(self->atlas);
    assert(self->size > 0);
    assert((self->location == TEXTURE_FONT_FILE && self->filename)
        || (self->location == TEXTURE_FONT_MEMORY
            && self->memory.base && self->memory.size));

    self->glyphs = vector_new(sizeof(texture_glyph_t *));
    self->height = 0;
    self->ascender = 0;
    self->descender = 0;
    self->linegap = 0;
    self->rendermode = RENDER_NORMAL;
    self->outline_thickness = 0.0;
    self->hinting = 1;
    self->kerning = 1;
    self->filtering = 1;
    self->scaletex = 1;
    self->scale = 1.0;

    // FT_LCD_FILTER_LIGHT   is (0x00, 0x55, 0x56, 0x55, 0x00)
    // FT_LCD_FILTER_DEFAULT is (0x10, 0x40, 0x70, 0x40, 0x10)
    self->lcd_weights[0] = 0x10;
    self->lcd_weights[1] = 0x40;
    self->lcd_weights[2] = 0x70;
    self->lcd_weights[3] = 0x40;
    self->lcd_weights[4] = 0x10;

    if (!texture_font_load_face(self, self->size))
        return -1;

<<<<<<< HEAD
    if (face->family_name)
        strncpy(self->family, face->family_name, 64);

    self->underline_position = face->underline_position / (float)(HRESf*HRESf) * self->size;
    self->underline_position = roundf( self->underline_position );
    if( self->underline_position > -2 )
    {
        self->underline_position = -2.0;
    }

    self->underline_thickness = face->underline_thickness / (float)(HRESf*HRESf) * self->size;
    self->underline_thickness = roundf( self->underline_thickness );
    if( self->underline_thickness < 1 )
    {
        self->underline_thickness = 1.0;
    }

    metrics = face->size->metrics;
    self->ascender = (metrics.ascender >> 6) / 100.0;
    self->descender = (metrics.descender >> 6) / 100.0;
    self->height = (metrics.height >> 6) / 100.0;
    self->linegap = self->height - self->ascender + self->descender;
    FT_Done_Face( face );
    FT_Done_FreeType( library );
=======
    texture_font_init_size( self );
>>>>>>> 354f273d

    if (!texture_font_set_size(self, self->size))
        return -1;
    
    /* NULL is a special glyph */
#if 0
    texture_font_get_glyph( self, NULL );
#endif

    return 0;
}

// ---------------------------------------------------- texture_library_new ---
texture_font_library_t *
texture_library_new(void)
{
    texture_font_library_t *self = calloc(1, sizeof(*self));
    
    self->mode = MODE_ALWAYS_OPEN;
    
    return self;
}

// --------------------------------------------- texture_font_new_from_file ---
texture_font_t *
texture_font_new_from_file(texture_atlas_t *atlas, const float pt_size,
                           const char *filename)
{
    texture_font_t *self;

    assert(filename);

    self = calloc(1, sizeof(*self));
    if (!self) {
        freetype_gl_error( Out_Of_Memory );
        return NULL;
    }

    self->atlas = atlas;
    self->size  = pt_size;

    self->location = TEXTURE_FONT_FILE;
    self->filename = strdup(filename);
    self->mode = mode_default;
    
    if (texture_font_init(self)) {
        texture_font_delete(self);
        return NULL;
    }

    return self;
}

// ------------------------------------------- texture_font_new_from_memory ---
texture_font_t *
texture_font_new_from_memory(texture_atlas_t *atlas, float pt_size,
                             const void *memory_base, size_t memory_size)
{
    texture_font_t *self;

    assert(memory_base);
    assert(memory_size);

    self = calloc(1, sizeof(*self));
    if (!self) {
        freetype_gl_error( Out_Of_Memory );
        return NULL;
    }

    self->atlas = atlas;
    self->size  = pt_size;

    self->location = TEXTURE_FONT_MEMORY;
    self->memory.base = memory_base;
    self->memory.size = memory_size;
    self->mode = mode_default;
    
    if (texture_font_init(self)) {
        texture_font_delete(self);
        return NULL;
    }

    return self;
}

// ----------------------------------------------------- texture_font_clone ---
texture_font_t *
texture_font_clone( texture_font_t *old, float pt_size)
{
    texture_font_t *self;
    FT_Error error = 0;
    float native_size = old->size / old->scale; // unscale fonts
    
    self = calloc(1, sizeof(*self));
    if (!self) {
        freetype_gl_error( Out_Of_Memory );
        return NULL;
    }

    memcpy(self, old, sizeof(*self));
    self->size  = pt_size;

    error = FT_New_Size( self->face, &self->ft_size );
    if(error) {
        freetype_error( error );
        return NULL;
    }

    error = FT_Activate_Size( self->ft_size );
    if(error) {
        freetype_error( error );
        return NULL;
    }
    
    if(!texture_font_set_size ( self, pt_size ))
        return NULL;

    texture_font_init_size( self );
    
    if(self->size / self->scale != native_size)
        self->glyphs = vector_new(sizeof(texture_glyph_t *));
    return self;
}
// ----------------------------------------------------- texture_font_close ---

void
texture_font_close( texture_font_t *self, font_mode_t face_mode, font_mode_t library_mode )
{
    if( self->face && self->mode <= face_mode ) {
        FT_Done_Face( self->face );
        self->face = NULL;
    } else {
        return; // never close the library when the face stays open
    }

    if( self->library && self->library->library && self->library->mode <= library_mode ) {
        FT_Done_FreeType( self->library->library );
        self->library->library = NULL;
    }
}

// ------------------------------------------------- texture_font_load_face ---

int
texture_font_load_face( texture_font_t *self, float size )
{
    FT_Error error;

    if ( !self->library ) {
        if ( !freetype_gl_library ) {
            freetype_gl_library = texture_library_new();
        }
        self->library = freetype_gl_library;
    }
    
    if( !self->library->library ) {
        error = FT_Init_FreeType( &self->library->library );
        if(error) {
            freetype_error( error );
            goto cleanup;
        }
    }
    
    if( !self->face ) {
        switch (self->location) {
        case TEXTURE_FONT_FILE:
            error = FT_New_Face(self->library->library, self->filename, 0, &self->face);
            if(error) {
                freetype_error( error );
                goto cleanup_library;
            }
            break;

        case TEXTURE_FONT_MEMORY:
            error = FT_New_Memory_Face(self->library->library,
                                       self->memory.base, self->memory.size, 0, &self->face);
            if(error) {
                freetype_error( error );
                goto cleanup_library;
            }
            break;
        }

        /* Select charmap */
        error = FT_Select_Charmap(self->face, FT_ENCODING_UNICODE);
        if(error) {
            freetype_error( error );
            goto cleanup_face;
        }

        error = FT_New_Size( self->face, &self->ft_size );
        if(error) {
            freetype_error( error );
            goto cleanup_face;
        }

        error = FT_Activate_Size( self->ft_size );
        if(error) {
            freetype_error( error );
            goto cleanup_face;
        }
        
        if(!texture_font_set_size ( self, size ))
            goto cleanup_face;
    }
    
    return 1;
    
  cleanup_face:
    texture_font_close( self, MODE_ALWAYS_OPEN, MODE_FREE_CLOSE );
    return 0;
  cleanup_library:
    texture_font_close( self, MODE_ALWAYS_OPEN, MODE_ALWAYS_OPEN );
  cleanup:
    return 0;
}

// ---------------------------------------------------- texture_font_delete ---
void
texture_font_delete( texture_font_t *self )
{
    size_t i;
    texture_glyph_t *glyph;
    FT_Error error=0;

    assert( self );

    error = FT_Done_Size( self->ft_size );
    if(error) {
        freetype_error( error );
    }

    texture_font_close( self, MODE_ALWAYS_OPEN, MODE_FREE_CLOSE );

    if(self->location == TEXTURE_FONT_FILE && self->filename)
        free( self->filename );
        
    GLYPHS_ITERATOR(i, glyph, self->glyphs) {
        texture_glyph_delete( glyph );
    } GLYPHS_ITERATOR_END1
        free( __glyphs );
    GLYPHS_ITERATOR_END2;

    vector_delete( self->glyphs );
    free( self );
}

// ------------------------------------------------ texture_font_find_glyph ---
texture_glyph_t *
texture_font_find_glyph( texture_font_t * self,
                         const char * codepoint )
{
    if(!codepoint)
        return (texture_glyph_t *)self->atlas->special;
    
    return texture_font_find_glyph_gi(self, utf8_to_utf32( codepoint ));
}

// ---------------------------------------------- texture_font_find_glyph_gi ---
texture_glyph_t *
texture_font_find_glyph_gi( texture_font_t * self,
                            uint32_t codepoint )
{
    uint32_t i = codepoint >> 8;
    uint32_t j = codepoint & 0xFF;
    texture_glyph_t **glyph_index1, *glyph;

    if(self->glyphs->size <= i)
        return NULL;

    glyph_index1 = *(texture_glyph_t ***) vector_get( self->glyphs, i );

    if(!glyph_index1)
        return NULL;
    else
        glyph = glyph_index1[j];

    while( glyph && // if no glyph is there, we are done here
           (glyph->rendermode != self->rendermode ||
            glyph->outline_thickness != self->outline_thickness) ) {
        if( glyph->glyphmode != GLYPH_CONT)
            return NULL;
        glyph++;
    }
    return glyph;
}

int
texture_font_index_glyph( texture_font_t * self,
                          texture_glyph_t *glyph,
                          uint32_t codepoint)
{
    uint32_t i = codepoint >> 8;
    uint32_t j = codepoint & 0xFF;
    texture_glyph_t ***glyph_index1, *glyph_insert;

    if(self->glyphs->size <= i) {
        vector_resize( self->glyphs, i+1);
    }

    glyph_index1 = (texture_glyph_t ***) vector_get( self->glyphs, i );

    if(!*glyph_index1) {
        *glyph_index1 = calloc( 0x100, sizeof(texture_glyph_t*) );
    }

    if(( glyph_insert = (*glyph_index1)[j] )) {
        int i = 0;
        // fprintf(stderr, "glyph already there\n");
        while (glyph_insert[i].glyphmode != GLYPH_END)
            i++;
        // fprintf(stderr, "Insert a glyph after position %d\n", i);
        glyph_insert[i].glyphmode = GLYPH_CONT;
        (*glyph_index1)[j] = glyph_insert = realloc( glyph_insert, sizeof(texture_glyph_t)*(i+2) );
        memcpy( glyph_insert+(i+1), glyph, sizeof(texture_glyph_t) );
        return 1;
    } else {
        (*glyph_index1)[j] = glyph;
        return 0;
    }
}

// ------------------------------------------------ texture_font_load_glyph ---
int
texture_font_load_glyph( texture_font_t * self,
                         const char * codepoint )
{
<<<<<<< HEAD
    return texture_font_load_glyph_2(self, codepoint) > 0;
}

int
texture_font_load_glyph_2( texture_font_t * self,
                           const char * codepoint )
=======
    /* codepoint NULL is special : it is used for line drawing (overline,
     * underline, strikethrough) and background.
     */
    if( !codepoint ) {
        return 1;
    }
    uint32_t ucodepoint = utf8_to_utf32(codepoint);

    return texture_font_load_glyph_gi( self,
                                       FT_Get_Char_Index( self->face, ucodepoint),
                                       ucodepoint);
}

// ------------------------------------------------ texture_font_load_glyph ---
int
texture_font_load_glyph_gi( texture_font_t * self,
                            uint32_t glyph_index,
                            uint32_t ucodepoint )
>>>>>>> 354f273d
{
    size_t i, x, y;

    FT_Error error;
    FT_Face face;
    FT_Glyph ft_glyph = NULL;
    FT_GlyphSlot slot;
    FT_Bitmap ft_bitmap;

    texture_glyph_t *glyph;
    FT_Int32 flags = 0;
    int ft_glyph_top = 0;
    int ft_glyph_left = 0;

    ivec4 region;
    size_t missed = 0;

    /* Check if codepoint has been already loaded */
    if (texture_font_find_glyph_gi(self, ucodepoint)) {
        return 1;
    }

    if (!texture_font_load_face(self, self->size))
        return 0;

    flags = 0;
    ft_glyph_top = 0;
    ft_glyph_left = 0;
    if(!glyph_index) {
        texture_glyph_t * glyph;
        if ((glyph = texture_font_find_glyph(self, "\0"))) {
            texture_font_index_glyph( self, glyph, ucodepoint );
            texture_font_close( self, MODE_AUTO_CLOSE, MODE_AUTO_CLOSE );
            return 1;
        }
    }
    // WARNING: We use texture-atlas depth to guess if user wants
    //          LCD subpixel rendering

    if( self->rendermode != RENDER_NORMAL && self->rendermode != RENDER_SIGNED_DISTANCE_FIELD )
    {
        flags |= FT_LOAD_NO_BITMAP;
    }
    else
    {
        flags |= FT_LOAD_RENDER;
    }

    if( !self->hinting )
    {
        flags |= FT_LOAD_NO_HINTING | FT_LOAD_NO_AUTOHINT;
    }
    else
    {
        flags |= FT_LOAD_FORCE_AUTOHINT;
    }

    if( self->atlas->depth == 3 )
    {
        FT_Library_SetLcdFilter( self->library->library, FT_LCD_FILTER_LIGHT );
        flags |= FT_LOAD_TARGET_LCD;

        if( self->filtering )
        {
            FT_Library_SetLcdFilterWeights( self->library->library, self->lcd_weights );
        }
    }
    else if (HRES == 1)
    {
        /* “FT_LOAD_TARGET_LIGHT
         *  A lighter hinting algorithm for gray-level modes. Many generated
         *  glyphs are fuzzier but better resemble their original shape.
         *  This is achieved by snapping glyphs to the pixel grid
         *  only vertically (Y-axis), as is done by FreeType's new CFF engine
         *  or Microsoft's ClearType font renderer.”
         * https://www.freetype.org/freetype2/docs/reference/ft2-base_interface.html#ft_load_target_xxx
         */
        flags |= FT_LOAD_TARGET_LIGHT;
    }

    if( self->atlas->depth == 4 )
    {
#ifdef FT_LOAD_COLOR
        flags |= FT_LOAD_COLOR;
#else
        freetype_gl_error( Load_Color_Not_Available );
#endif
    }

    error = FT_Activate_Size( self->ft_size );
    if(error) {
        freetype_error( error );
        return 0;
    }

    error = FT_Load_Glyph( self->face, glyph_index, flags );
    if( error )
    {
        freetype_error( error );
        texture_font_close( self, MODE_AUTO_CLOSE, MODE_AUTO_CLOSE );
        return 0;
    }

    if( self->rendermode == RENDER_NORMAL || self->rendermode == RENDER_SIGNED_DISTANCE_FIELD )
    {
        slot            = self->face->glyph;
        ft_bitmap       = slot->bitmap;
        ft_glyph_top    = slot->bitmap_top;
        ft_glyph_left   = slot->bitmap_left;
    }
    else
    {
        FT_Stroker stroker;
        FT_BitmapGlyph ft_bitmap_glyph;

        error = FT_Stroker_New( self->library->library, &stroker );

        if( error )
        {
            freetype_error( error );
            goto cleanup_stroker;
        }

        FT_Stroker_Set(stroker,
                        (int)(self->outline_thickness * HRES),
                        FT_STROKER_LINECAP_ROUND,
                        FT_STROKER_LINEJOIN_ROUND,
                        0);

        error = FT_Get_Glyph( self->face->glyph, &ft_glyph);

        if( error )
        {
            freetype_error( error );
            goto cleanup_stroker;
        }

        if( self->rendermode == RENDER_OUTLINE_EDGE )
            error = FT_Glyph_Stroke( &ft_glyph, stroker, 1 );
        else if ( self->rendermode == RENDER_OUTLINE_POSITIVE )
            error = FT_Glyph_StrokeBorder( &ft_glyph, stroker, 0, 1 );
        else if ( self->rendermode == RENDER_OUTLINE_NEGATIVE )
            error = FT_Glyph_StrokeBorder( &ft_glyph, stroker, 1, 1 );

        if( error )
        {
            freetype_error( error );
            goto cleanup_stroker;
        }

        switch( self->atlas->depth ) {
        case 1:
            error = FT_Glyph_To_Bitmap( &ft_glyph, FT_RENDER_MODE_NORMAL, 0, 1);
            break;
        case 3:
            error = FT_Glyph_To_Bitmap( &ft_glyph, FT_RENDER_MODE_LCD, 0, 1);
            break;
        case 4:
            error = FT_Glyph_To_Bitmap( &ft_glyph, FT_RENDER_MODE_NORMAL, 0, 1);
            break;
        }

        if( error )
        {
            freetype_error( error );
            goto cleanup_stroker;
        }

        ft_bitmap_glyph = (FT_BitmapGlyph) ft_glyph;
        ft_bitmap       = ft_bitmap_glyph->bitmap;
        ft_glyph_top    = ft_bitmap_glyph->top;
        ft_glyph_left   = ft_bitmap_glyph->left;

cleanup_stroker:
        FT_Stroker_Done( stroker );

        if( error )
        {
            texture_font_close( self, MODE_AUTO_CLOSE, MODE_AUTO_CLOSE );
            return 0;
        }
    }

    struct {
        int left;
        int top;
        int right;
        int bottom;
    } padding = { 1, 1, 1, 1 };

    if( self->rendermode == RENDER_SIGNED_DISTANCE_FIELD )
    {
        padding.top = 1;
        padding.left = 1;
    }

    padding.top += self->padding_top;
    padding.left += self->padding_left;
    padding.right += self->padding_right;
    padding.bottom += self->padding_bottom;

    size_t src_w = self->atlas->depth == 3 ? ft_bitmap.width/3 : ft_bitmap.width;
    size_t src_h = ft_bitmap.rows;

    size_t tgt_w = src_w + padding.left + padding.right;
    size_t tgt_h = src_h + padding.top + padding.bottom;

    region = texture_atlas_get_region( self->atlas, tgt_w, tgt_h );

    if ( region.x < 0 )
    {
<<<<<<< HEAD
        fprintf( stderr, "Texture atlas is full (line %d)\n",  __LINE__ );
        FT_Done_Face( face );
        FT_Done_FreeType( library );
        return -1;
=======
        freetype_gl_warning( Texture_Atlas_Full );
        texture_font_close( self, MODE_AUTO_CLOSE, MODE_AUTO_CLOSE );
        return 0;
>>>>>>> 354f273d
    }

    x = region.x;
    y = region.y;

<<<<<<< HEAD
    const size_t line_bytes = tgt_w * self->atlas->depth;
    unsigned char *buffer = calloc( tgt_h * line_bytes, sizeof(unsigned char) );
=======
    // Copy pixel data over
    unsigned char *buffer = calloc( tgt_w * tgt_h * self->atlas->depth, sizeof(unsigned char) );

>>>>>>> 354f273d
    unsigned char *dst_ptr = buffer + (padding.top * tgt_w + padding.left) * self->atlas->depth;
    unsigned char *src_ptr = ft_bitmap.buffer;
    if( ft_bitmap.pixel_mode == FT_PIXEL_MODE_BGRA && self->atlas->depth == 4 )
    {
<<<<<<< HEAD
        //difference between width and pitch: https://www.freetype.org/freetype2/docs/reference/ft2-basic_types.html#FT_Bitmap
        memcpy( dst_ptr, src_ptr, ft_bitmap.width);
        dst_ptr += line_bytes;
        src_ptr += ft_bitmap.pitch;
=======
        // BGRA in, RGBA out
        for( i = 0; i < src_h; i++ ) {
            int j;
            for( j = 0; j < ft_bitmap.width; j++ ) {
                uint32_t bgra, rgba;
                bgra = ((uint32_t*)src_ptr)[j];
#if __BYTE_ORDER == __BIG_ENDIAN
                rgba = rol(__builtin_bswap32(bgra), 8);
#else
                rgba = rol(__builtin_bswap32(bgra), 24);
#endif
                ((uint32_t*)dst_ptr)[j] = rgba;
            }
            dst_ptr += tgt_w * self->atlas->depth;
            src_ptr += ft_bitmap.pitch;
        }
    }
    else if( ft_bitmap.pixel_mode == FT_PIXEL_MODE_BGRA && self->atlas->depth == 1 )
    {
        // BGRA in, grey out: Use weighted sum for luminosity, and multiply by alpha
        struct src_pixel_t { uint8_t b; uint8_t g; uint8_t r; uint8_t a; } * src = (struct src_pixel_t *)ft_bitmap.buffer;
        for( int row = 0; row < src_h; row++, dst_ptr += tgt_w * self->atlas->depth ) {
            for( int col = 0; col < src_w; col++, src++ ) {
                dst_ptr[col] = (0.3*src->r + 0.59*src->g + 0.11*src->b) * (src->a/255.0);
            }
        }
    }
    else if( ft_bitmap.pixel_mode == FT_PIXEL_MODE_GRAY && self->atlas->depth == 4 ) {
        // Grey in, RGBA out: Use grey level for alpha channel, with white color
        struct dst_pixel_t { uint8_t r; uint8_t g; uint8_t b; uint8_t a; } * dst = (struct dst_pixel_t *)dst_ptr;
        for( int row = 0; row < src_h; row++, dst += tgt_w ) {
            for( int col = 0; col < src_w; col++, src_ptr++ ) {
                dst[col] = (struct dst_pixel_t){ 255, 255, 255, *src_ptr };
            }
        }
    }
    else
    {
        // Straight copy, per row
        for( i = 0; i < src_h; i++ ) {
            //difference between width and pitch: https://www.freetype.org/freetype2/docs/reference/ft2-basic_types.html#FT_Bitmap
            memcpy( dst_ptr, src_ptr, ft_bitmap.width);
            dst_ptr += tgt_w * self->atlas->depth;
            src_ptr += ft_bitmap.pitch;
        }
>>>>>>> 354f273d
    }

    if( self->rendermode == RENDER_SIGNED_DISTANCE_FIELD )
    {
        unsigned char *sdf = make_distance_mapb( buffer, tgt_w, tgt_h );
        free( buffer );
        buffer = sdf;
    }

    texture_atlas_set_region( self->atlas, x, y, tgt_w, tgt_h, buffer, line_bytes );

    free( buffer );

    glyph = texture_glyph_new( );
<<<<<<< HEAD
    glyph->codepoint  = utf8_to_utf32( codepoint );
    glyph->x          = x;
    glyph->y          = y;
    glyph->width      = tgt_w;
    glyph->height     = tgt_h;
    glyph->rendermode = self->rendermode;
    glyph->outline_thickness = self->outline_thickness;
    glyph->offset_x   = ft_glyph_left-padding.left;
    glyph->offset_y   = ft_glyph_top+padding.top;
    glyph->s0         = x/(float)self->atlas->width;
    glyph->t0         = y/(float)self->atlas->height;
    glyph->s1         = (x + glyph->width)/(float)self->atlas->width;
    glyph->t1         = (y + glyph->height)/(float)self->atlas->height;
    glyph->data_x     = x+padding.left;
    glyph->data_y     = y+padding.top;
    glyph->data_width = src_w;
    glyph->data_height= src_h;

    // Discard hinting to get advance
    FT_Load_Glyph( face, glyph_index, FT_LOAD_RENDER | FT_LOAD_NO_HINTING);
    slot = face->glyph;
    glyph->advance_x = fmax(slot->advance.x / HRESf, tgt_w+glyph->offset_x); // texture might be bigger because of the padding
    glyph->advance_y = fmax(slot->advance.y / HRESf, tgt_h);                 // (advance should be no less then texture size)

    vector_push_back( self->glyphs, &glyph );
=======
    glyph->codepoint = glyph_index ? ucodepoint : 0;
;
    glyph->width    = tgt_w;
    glyph->height   = tgt_h;
    glyph->rendermode = self->rendermode;
    glyph->outline_thickness = self->outline_thickness;
    glyph->offset_x = ft_glyph_left;
    glyph->offset_y = ft_glyph_top;
    if(self->scaletex) {
        glyph->s0       = x/(float)self->atlas->width;
        glyph->t0       = y/(float)self->atlas->height;
        glyph->s1       = (x + glyph->width)/(float)self->atlas->width;
        glyph->t1       = (y + glyph->height)/(float)self->atlas->height;
    } else {
        // fix up unscaled coordinates by subtracting 0.5
        // this avoids drawing pixels from neighboring characters
        // note that you also have to paint these glyphs with an offset of
        // half a pixel each to get crisp rendering
        glyph->s0       = x - 0.5;
        glyph->t0       = y - 0.5;
        glyph->s1       = x + tgt_w - 0.5;
        glyph->t1       = y + tgt_h - 0.5;
    }
    slot = self->face->glyph;
    if( FT_HAS_FIXED_SIZES( self->face ) ) {
        // color fonts use actual pixels, not subpixels
        glyph->advance_x = slot->advance.x;
        glyph->advance_y = slot->advance.y;
    } else {
	glyph->advance_x = convert_F26Dot6_to_float(slot->advance.x) * self->scale;
        glyph->advance_y = convert_F26Dot6_to_float(slot->advance.y) * self->scale;
    }
>>>>>>> 354f273d

    int free_glyph = texture_font_index_glyph(self, glyph, ucodepoint);
    if(!glyph_index) {
        if(!free_glyph) {
            texture_glyph_t *new_glyph = malloc(sizeof(texture_glyph_t));
            memcpy(new_glyph, glyph, sizeof(texture_glyph_t));
            glyph=new_glyph;
        }
        free_glyph = texture_font_index_glyph(self, glyph, 0);
    }
    if(free_glyph) {
        // fprintf(stderr, "Free glyph\n");
        free(glyph);
    }
    
    if( self->rendermode != RENDER_NORMAL && self->rendermode != RENDER_SIGNED_DISTANCE_FIELD )
        FT_Done_Glyph( ft_glyph );

    texture_font_generate_kerning( self, &self->library->library, &self->face );

    texture_font_close( self, MODE_AUTO_CLOSE, MODE_AUTO_CLOSE );

    return 1;
}

// ----------------------------------------------- texture_font_load_glyphs ---
size_t
texture_font_load_glyphs( texture_font_t * self,
                          const char * codepoints )
{
<<<<<<< HEAD
    /* Load each glyph */
    for( size_t i = 0; i < strlen(codepoints); i += utf8_surrogate_len(codepoints + i) ) {
        if( !texture_font_load_glyph( self, codepoints + i ) )
=======
    size_t i;

    self->mode++;

    /* Load each glyph */
    for( i = 0; i < strlen(codepoints); i += utf8_surrogate_len(codepoints + i) ) {
        if( !texture_font_load_glyph( self, codepoints + i ) ) {
            self->mode--;
            texture_font_close( self, MODE_AUTO_CLOSE, MODE_AUTO_CLOSE );

>>>>>>> 354f273d
            return utf8_strlen( codepoints + i );
        }
    }

    self->mode--;
    texture_font_close( self, MODE_AUTO_CLOSE, MODE_AUTO_CLOSE );

    return 0;
}


// ------------------------------------------------- texture_font_get_glyph ---
texture_glyph_t *
texture_font_get_glyph( texture_font_t * self,
                        const char * codepoint )
{
    texture_glyph_t *glyph;

    assert( self );
    assert( self->filename );
    assert( self->atlas );

    /* Check if codepoint has been already loaded */
    if( !(glyph = texture_font_find_glyph( self, codepoint )) )
    /* Glyph has not been already loaded */
        if( texture_font_load_glyph( self, codepoint ) )
            glyph = texture_font_find_glyph( self, codepoint );

    return glyph;
}

// ----------------------------------------------- texture_font_get_glyph_gi ---
texture_glyph_t *
texture_font_get_glyph_gi( texture_font_t * self,
                           uint32_t glyph_index )
{
    texture_glyph_t *glyph;

    assert( self );
    assert( self->filename );
    assert( self->atlas );

    /* Check if glyph_index has been already loaded */
    if( (glyph = texture_font_find_glyph_gi( self, glyph_index )) )
        return glyph;

    /* Glyph has not been already loaded */
    if( texture_font_load_glyph_gi( self, glyph_index, glyph_index ) )
        return texture_font_find_glyph_gi( self, glyph_index );

    return NULL;
}

// ------------------------------------------  texture_font_enlarge_texture ---
void
texture_font_enlarge_texture( texture_font_t * self, size_t width_new,
                              size_t height_new)
{
    assert(self);

    texture_atlas_enlarge_texture ( self->atlas, width_new, height_new);
}
// -------------------------------------------- texture_font_enlarge_glyphs ---
void
texture_font_enlarge_glyphs( texture_font_t * self, float mulw, float mulh)
{
    size_t i;
    texture_glyph_t* g;
    GLYPHS_ITERATOR(i, g, self->glyphs) {
        g->s0 *= mulw;
        g->s1 *= mulw;
        g->t0 *= mulh;
        g->t1 *= mulh;
    } GLYPHS_ITERATOR_END
}

// -------------------------------------------  texture_font_enlarge_atlas ---
void
texture_font_enlarge_atlas( texture_font_t * self, size_t width_new,
                            size_t height_new )
{
    assert(self);
    assert(self->atlas);
    //ensure size increased
    assert(width_new >= self->atlas->width);
    assert(height_new >= self->atlas->height);
    assert(width_new + height_new > self->atlas->width + self->atlas->height);    
    assert(width_new + height_new > self->atlas->width + self->atlas->height);
    texture_atlas_t* ta = self->atlas;
    size_t width_old = ta->width;
    size_t height_old = ta->height;    

    texture_font_enlarge_texture( self, width_new, height_new);
    if( self->scaletex ) {
        float mulw = (float)width_old / width_new;
        float mulh = (float)height_old / height_new;
        texture_font_enlarge_glyphs( self, mulw, mulh );
    }
}

#else

  texture_font_t *
  texture_font_new_from_file( texture_atlas_t * atlas, const float pt_size, const char * filename ) {
      printf("*** texture_font_new_from_file unsupported\n"); return 0; }

  texture_font_t *
  texture_font_new_from_memory( texture_atlas_t *atlas, float pt_size, const void *memory_base, size_t memory_size ) { printf("*** texture_font_new_from_memory unsupported\n"); return 0; }

  void
  texture_font_delete( texture_font_t * self ) { printf("*** texture_font_delete unsupported\n"); }

  texture_glyph_t *
  texture_font_get_glyph( texture_font_t * self, const char * codepoint ) {
      printf("*** texture_font_get_glyph unsupported\n"); return 0; }

  texture_glyph_t *
  texture_font_find_glyph( texture_font_t * self, const char * codepoint ) {
      printf("*** texture_font_find_glyph unsupported\n"); return 0; }

  int
  texture_font_load_glyph( texture_font_t * self, const char * codepoint ) {
      printf("*** texture_font_load_glyph unsupported\n"); return 0; }

  size_t
  texture_font_load_glyphs( texture_font_t * self, const char * codepoints ) {
      printf("*** texture_font_load_glyphs unsupported\n"); return 0; }

  void
  texture_font_enlarge_atlas( texture_font_t * self, size_t width_new, size_t height_new) {
      printf("*** texture_font_enlarge_atlas unsupported\n"); return; }

  float
  texture_glyph_get_kerning( const texture_glyph_t * self, const char * codepoint ) {
      printf("*** texture_glyph_get_kerning unsupported\n"); return 0; }


/**
 * Creates a new empty glyph
 *
 * @return a new empty glyph (not valid)
 */
texture_glyph_t *
texture_glyph_new( void );

#endif // FTGL_NO_FREETYPE<|MERGE_RESOLUTION|>--- conflicted
+++ resolved
@@ -3,7 +3,6 @@
  * Distributed under the OSI-approved BSD 2-Clause License.  See accompanying
  * file `LICENSE` for more details.
  */
-<<<<<<< HEAD
 
 #ifndef FTGL_NO_FREETYPE
 
@@ -13,18 +12,12 @@
 #else
 # include <ft2build.h>
 # include FT_FREETYPE_H
+# include FT_SIZES_H
 # include FT_STROKER_H
+// #include FT_ADVANCES_H
 # include FT_LCD_FILTER_H
+#include FT_TRUETYPE_TABLES_H
 #endif
-=======
-#include <ft2build.h>
-#include FT_FREETYPE_H
-#include FT_SIZES_H
-#include FT_STROKER_H
-// #include FT_ADVANCES_H
-#include FT_LCD_FILTER_H
-#include FT_TRUETYPE_TABLES_H
->>>>>>> 354f273d
 #include <stdint.h>
 #include <stdlib.h>
 #include <stdio.h>
@@ -52,7 +45,6 @@
 #define HRESf 64.f
 #define DPI   72
 
-<<<<<<< HEAD
 #undef __FTERRORS_H__
 #define AMALGAM_FTERRORS_H
 #define FT_ERRORDEF( e, v, s )  { e, s },
@@ -68,13 +60,7 @@
 # include FT_ERRORS_H
 #endif
 
-// ------------------------------------------------- texture_font_load_face ---
-static int
-texture_font_load_face(texture_font_t *self, float size,
-        FT_Library *library, FT_Face *face)
-=======
 static float convert_F26Dot6_to_float(FT_F26Dot6 value)
->>>>>>> 354f273d
 {
   return ((float)value) / 64.0;
 }
@@ -83,15 +69,7 @@
   return (FT_F26Dot6) (value * 64.0);
 }
 
-<<<<<<< HEAD
-    /* Set char size */
-    error =
-        size<0 // points or pixels
-        ? FT_Set_Pixel_Sizes(*face, (int)-size, (int)-size)
-        : FT_Set_Char_Size(*face, (int)(size * HRES), 0, DPI * HRES, DPI);
-=======
 // per-thread library
->>>>>>> 354f273d
 
 __THREAD texture_font_library_t * freetype_gl_library = NULL;
 __THREAD font_mode_t mode_default=MODE_FREE_CLOSE;
@@ -221,13 +199,7 @@
 
     /* For each glyph couple combination, check if kerning is necessary */
     /* Starts at index 1 since 0 is for the special background glyph */
-<<<<<<< HEAD
-    for( i=1; i<self->glyphs->size; ++i )
-    {
-        glyph = *(texture_glyph_t **) vector_get( self->glyphs, i );
-=======
     GLYPHS_ITERATOR(i, glyph, self->glyphs ) {
->>>>>>> 354f273d
         glyph_index = FT_Get_Char_Index( *face, glyph->codepoint );
 //        fprintf(stderr, "Retrieving glyph %p from index %i\n", __glyphs, __i);
 //        fprintf(stderr, "Glpyh %p: Indexing %d, kerning %p\n", glyph, glyph_index, glyph->kerning);
@@ -390,34 +362,7 @@
     if (!texture_font_load_face(self, self->size))
         return -1;
 
-<<<<<<< HEAD
-    if (face->family_name)
-        strncpy(self->family, face->family_name, 64);
-
-    self->underline_position = face->underline_position / (float)(HRESf*HRESf) * self->size;
-    self->underline_position = roundf( self->underline_position );
-    if( self->underline_position > -2 )
-    {
-        self->underline_position = -2.0;
-    }
-
-    self->underline_thickness = face->underline_thickness / (float)(HRESf*HRESf) * self->size;
-    self->underline_thickness = roundf( self->underline_thickness );
-    if( self->underline_thickness < 1 )
-    {
-        self->underline_thickness = 1.0;
-    }
-
-    metrics = face->size->metrics;
-    self->ascender = (metrics.ascender >> 6) / 100.0;
-    self->descender = (metrics.descender >> 6) / 100.0;
-    self->height = (metrics.height >> 6) / 100.0;
-    self->linegap = self->height - self->ascender + self->descender;
-    FT_Done_Face( face );
-    FT_Done_FreeType( library );
-=======
     texture_font_init_size( self );
->>>>>>> 354f273d
 
     if (!texture_font_set_size(self, self->size))
         return -1;
@@ -745,14 +690,13 @@
 texture_font_load_glyph( texture_font_t * self,
                          const char * codepoint )
 {
-<<<<<<< HEAD
     return texture_font_load_glyph_2(self, codepoint) > 0;
 }
 
 int
 texture_font_load_glyph_2( texture_font_t * self,
                            const char * codepoint )
-=======
+{
     /* codepoint NULL is special : it is used for line drawing (overline,
      * underline, strikethrough) and background.
      */
@@ -766,12 +710,10 @@
                                        ucodepoint);
 }
 
-// ------------------------------------------------ texture_font_load_glyph ---
 int
 texture_font_load_glyph_gi( texture_font_t * self,
                             uint32_t glyph_index,
                             uint32_t ucodepoint )
->>>>>>> 354f273d
 {
     size_t i, x, y;
 
@@ -983,39 +925,21 @@
 
     if ( region.x < 0 )
     {
-<<<<<<< HEAD
-        fprintf( stderr, "Texture atlas is full (line %d)\n",  __LINE__ );
-        FT_Done_Face( face );
-        FT_Done_FreeType( library );
-        return -1;
-=======
         freetype_gl_warning( Texture_Atlas_Full );
         texture_font_close( self, MODE_AUTO_CLOSE, MODE_AUTO_CLOSE );
-        return 0;
->>>>>>> 354f273d
+        return -1;
     }
 
     x = region.x;
     y = region.y;
 
-<<<<<<< HEAD
+    // Copy pixel data over
     const size_t line_bytes = tgt_w * self->atlas->depth;
     unsigned char *buffer = calloc( tgt_h * line_bytes, sizeof(unsigned char) );
-=======
-    // Copy pixel data over
-    unsigned char *buffer = calloc( tgt_w * tgt_h * self->atlas->depth, sizeof(unsigned char) );
-
->>>>>>> 354f273d
     unsigned char *dst_ptr = buffer + (padding.top * tgt_w + padding.left) * self->atlas->depth;
     unsigned char *src_ptr = ft_bitmap.buffer;
     if( ft_bitmap.pixel_mode == FT_PIXEL_MODE_BGRA && self->atlas->depth == 4 )
     {
-<<<<<<< HEAD
-        //difference between width and pitch: https://www.freetype.org/freetype2/docs/reference/ft2-basic_types.html#FT_Bitmap
-        memcpy( dst_ptr, src_ptr, ft_bitmap.width);
-        dst_ptr += line_bytes;
-        src_ptr += ft_bitmap.pitch;
-=======
         // BGRA in, RGBA out
         for( i = 0; i < src_h; i++ ) {
             int j;
@@ -1058,10 +982,9 @@
         for( i = 0; i < src_h; i++ ) {
             //difference between width and pitch: https://www.freetype.org/freetype2/docs/reference/ft2-basic_types.html#FT_Bitmap
             memcpy( dst_ptr, src_ptr, ft_bitmap.width);
-            dst_ptr += tgt_w * self->atlas->depth;
+            dst_ptr += line_bytes;
             src_ptr += ft_bitmap.pitch;
         }
->>>>>>> 354f273d
     }
 
     if( self->rendermode == RENDER_SIGNED_DISTANCE_FIELD )
@@ -1076,41 +999,14 @@
     free( buffer );
 
     glyph = texture_glyph_new( );
-<<<<<<< HEAD
-    glyph->codepoint  = utf8_to_utf32( codepoint );
-    glyph->x          = x;
-    glyph->y          = y;
-    glyph->width      = tgt_w;
-    glyph->height     = tgt_h;
+    glyph->codepoint = glyph_index ? ucodepoint : 0;
+
+    glyph->width    = tgt_w;
+    glyph->height   = tgt_h;
     glyph->rendermode = self->rendermode;
     glyph->outline_thickness = self->outline_thickness;
     glyph->offset_x   = ft_glyph_left-padding.left;
     glyph->offset_y   = ft_glyph_top+padding.top;
-    glyph->s0         = x/(float)self->atlas->width;
-    glyph->t0         = y/(float)self->atlas->height;
-    glyph->s1         = (x + glyph->width)/(float)self->atlas->width;
-    glyph->t1         = (y + glyph->height)/(float)self->atlas->height;
-    glyph->data_x     = x+padding.left;
-    glyph->data_y     = y+padding.top;
-    glyph->data_width = src_w;
-    glyph->data_height= src_h;
-
-    // Discard hinting to get advance
-    FT_Load_Glyph( face, glyph_index, FT_LOAD_RENDER | FT_LOAD_NO_HINTING);
-    slot = face->glyph;
-    glyph->advance_x = fmax(slot->advance.x / HRESf, tgt_w+glyph->offset_x); // texture might be bigger because of the padding
-    glyph->advance_y = fmax(slot->advance.y / HRESf, tgt_h);                 // (advance should be no less then texture size)
-
-    vector_push_back( self->glyphs, &glyph );
-=======
-    glyph->codepoint = glyph_index ? ucodepoint : 0;
-;
-    glyph->width    = tgt_w;
-    glyph->height   = tgt_h;
-    glyph->rendermode = self->rendermode;
-    glyph->outline_thickness = self->outline_thickness;
-    glyph->offset_x = ft_glyph_left;
-    glyph->offset_y = ft_glyph_top;
     if(self->scaletex) {
         glyph->s0       = x/(float)self->atlas->width;
         glyph->t0       = y/(float)self->atlas->height;
@@ -1126,16 +1022,19 @@
         glyph->s1       = x + tgt_w - 0.5;
         glyph->t1       = y + tgt_h - 0.5;
     }
+    glyph->data_x     = x+padding.left;
+    glyph->data_y     = y+padding.top;
+    glyph->data_width = src_w;
+    glyph->data_height= src_h;
     slot = self->face->glyph;
     if( FT_HAS_FIXED_SIZES( self->face ) ) {
         // color fonts use actual pixels, not subpixels
         glyph->advance_x = slot->advance.x;
         glyph->advance_y = slot->advance.y;
     } else {
-	glyph->advance_x = convert_F26Dot6_to_float(slot->advance.x) * self->scale;
+        glyph->advance_x = convert_F26Dot6_to_float(slot->advance.x) * self->scale;
         glyph->advance_y = convert_F26Dot6_to_float(slot->advance.y) * self->scale;
     }
->>>>>>> 354f273d
 
     int free_glyph = texture_font_index_glyph(self, glyph, ucodepoint);
     if(!glyph_index) {
@@ -1166,11 +1065,6 @@
 texture_font_load_glyphs( texture_font_t * self,
                           const char * codepoints )
 {
-<<<<<<< HEAD
-    /* Load each glyph */
-    for( size_t i = 0; i < strlen(codepoints); i += utf8_surrogate_len(codepoints + i) ) {
-        if( !texture_font_load_glyph( self, codepoints + i ) )
-=======
     size_t i;
 
     self->mode++;
@@ -1181,7 +1075,6 @@
             self->mode--;
             texture_font_close( self, MODE_AUTO_CLOSE, MODE_AUTO_CLOSE );
 
->>>>>>> 354f273d
             return utf8_strlen( codepoints + i );
         }
     }

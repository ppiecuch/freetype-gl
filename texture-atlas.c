--- conflicted
+++ resolved
@@ -9,35 +9,31 @@
 #include <assert.h>
 #include <limits.h>
 #include "texture-atlas.h"
-<<<<<<< HEAD
 #include "texture-font.h"
+#include "freetype-gl-err.h"
 
 // -------------------------------------------------- texture_atlas_special ---
 
 void texture_atlas_special ( texture_atlas_t * self )
 {
-  ivec4 region = texture_atlas_get_region( self, 5, 5 );
-  texture_glyph_t * glyph = texture_glyph_new( );
-  static unsigned char data[4*4*3] = {-1,-1,-1,-1,-1,-1,-1,-1,-1,-1,-1,-1,
-				      -1,-1,-1,-1,-1,-1,-1,-1,-1,-1,-1,-1,
-				      -1,-1,-1,-1,-1,-1,-1,-1,-1,-1,-1,-1,
-				      -1,-1,-1,-1,-1,-1,-1,-1,-1,-1,-1,-1};
-  if ( region.x < 0 )
-    {
-      fprintf( stderr, "Texture atlas is full (line %d)\n",  __LINE__ );
-    }
-  texture_atlas_set_region( self, region.x, region.y, 4, 4, data, 0 );
-  glyph->codepoint = -1;
-  glyph->s0 = (region.x+2)/(float)self->width;
-  glyph->t0 = (region.y+2)/(float)self->height;
-  glyph->s1 = (region.x+3)/(float)self->width;
-  glyph->t1 = (region.y+3)/(float)self->height;
-
-  self->special = (void*)glyph;
-}
-=======
-#include "freetype-gl-err.h"
->>>>>>> b7b2ffff
+    ivec4 region = texture_atlas_get_region( self, 5, 5 );
+    texture_glyph_t * glyph = texture_glyph_new( );
+    static unsigned char data[4*4*3] = {-1,-1,-1,-1,-1,-1,-1,-1,-1,-1,-1,-1,
+					-1,-1,-1,-1,-1,-1,-1,-1,-1,-1,-1,-1,
+					-1,-1,-1,-1,-1,-1,-1,-1,-1,-1,-1,-1,
+					-1,-1,-1,-1,-1,-1,-1,-1,-1,-1,-1,-1};
+    if ( region.x < 0 )
+	freetype_gl_error( Texture_Atlas_Full,
+			   "Texture atlas is full (line %d)\n",  __LINE__ );
+    texture_atlas_set_region( self, region.x, region.y, 4, 4, data, 0 );
+    glyph->codepoint = -1;
+    glyph->s0 = (region.x+2)/(float)self->width;
+    glyph->t0 = (region.y+2)/(float)self->height;
+    glyph->s1 = (region.x+3)/(float)self->width;
+    glyph->t1 = (region.y+3)/(float)self->height;
+
+    self->special = (void*)glyph;
+}
 
 // ------------------------------------------------------ texture_atlas_new ---
 texture_atlas_t *

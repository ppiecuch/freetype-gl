/* Freetype GL - A C OpenGL Freetype engine
 *
 * Distributed under the OSI-approved BSD 2-Clause License.  See accompanying
 * file `LICENSE` for more details.
 */
#include <stdio.h>
#include <stdlib.h>
#include <string.h>
#include <assert.h>
#include <limits.h>
#include "texture-atlas.h"
<<<<<<< HEAD
#include "texture-font.h"
#include "freetype-gl-err.h"
=======
#include "ftgl-utils.h"
>>>>>>> 046ab4d2

// -------------------------------------------------- texture_atlas_special ---

void texture_atlas_special ( texture_atlas_t * self )
{
    ivec4 region = texture_atlas_get_region( self, 5, 5 );
    texture_glyph_t * glyph = texture_glyph_new( );
    static unsigned char data[4*4*3] = {-1,-1,-1,-1,-1,-1,-1,-1,-1,-1,-1,-1,
					-1,-1,-1,-1,-1,-1,-1,-1,-1,-1,-1,-1,
					-1,-1,-1,-1,-1,-1,-1,-1,-1,-1,-1,-1,
					-1,-1,-1,-1,-1,-1,-1,-1,-1,-1,-1,-1};
    if ( region.x < 0 ) {
	freetype_gl_error( Texture_Atlas_Full,
			   "Texture atlas is full, %d (%s:%d)\n", region.x, __FILENAME__, __LINE__ );
    }
    
    texture_atlas_set_region( self, region.x, region.y, 4, 4, data, 0 );
    glyph->codepoint = -1;
    glyph->s0 = (region.x+2)/(float)self->width;
    glyph->t0 = (region.y+2)/(float)self->height;
    glyph->s1 = (region.x+3)/(float)self->width;
    glyph->t1 = (region.y+3)/(float)self->height;

    self->special = (void*)glyph;
}

// ------------------------------------------------------ texture_atlas_new ---
texture_atlas_t *
texture_atlas_new( const size_t width,
                   const size_t height,
                   const size_t depth )
{
    texture_atlas_t *self = (texture_atlas_t *) malloc( sizeof(texture_atlas_t) );

    // We want a one pixel border around the whole atlas to avoid any artefact when
    // sampling texture
    ivec3 node = {{1,1,width-2}};

    assert( (depth == 1) || (depth == 3) || (depth == 4) );
    if( self == NULL)
    {
<<<<<<< HEAD
        freetype_gl_error( Out_Of_Memory,
			   "%s:%d: No more memory for allocating data\n", __FILENAME__, __LINE__ );
	return NULL;
        /* exit( EXIT_FAILURE ); */ /* Never exit from a library */
=======
        log_error(
                 "line %d: No more memory for allocating data\n", __LINE__ );
        exit( EXIT_FAILURE );
>>>>>>> 046ab4d2
    }
    self->nodes = vector_new( sizeof(ivec3) );
    self->used = 0;
    self->width = width;
    self->height = height;
    self->depth = depth;
    self->id = 0;
    self->modified = 1;

    vector_push_back( self->nodes, &node );
    self->data = (unsigned char *)
        calloc( width*height*depth, sizeof(unsigned char) );

    if( self->data == NULL)
    {
<<<<<<< HEAD
        freetype_gl_error( Out_Of_Memory,
			   "%s:%d: No more memory for allocating data\n", __FILENAME__, __LINE__ );
	return NULL;
=======
        log_error(
                 "line %d: No more memory for allocating data\n", __LINE__ );
        exit( EXIT_FAILURE );
>>>>>>> 046ab4d2
    }

    texture_atlas_special( self );
    
    return self;
}


// --------------------------------------------------- texture_atlas_delete ---
void
texture_atlas_delete( texture_atlas_t *self )
{
    assert( self );
    vector_delete( self->nodes );
    texture_glyph_delete( self->special );
    if( self->data )
    {
        free( self->data );
    }
    free( self );
}


// ----------------------------------------------- texture_atlas_set_region ---
void
texture_atlas_set_region( texture_atlas_t * self,
                          const size_t x,
                          const size_t y,
                          const size_t width,
                          const size_t height,
                          const unsigned char * data,
                          const size_t stride )
{
    size_t i;
    size_t depth;
    size_t charsize;

    assert( self );
    assert( x > 0);
    assert( y > 0);
    assert( x < (self->width-1));
    assert( (x + width) <= (self->width-1));
    assert( y < (self->height-1));
    assert( (y + height) <= (self->height-1));

    // prevent copying data from undefined position
    // and prevent memcpy's undefined behavior when count is zero
    assert(height == 0 || (data != NULL && width > 0));

    depth = self->depth;
    charsize = sizeof(char);
    for( i=0; i<height; ++i )
    {
        memcpy( self->data+((y+i)*self->width + x ) * charsize * depth,
                data + (i*stride) * charsize, width * charsize * depth  );
    }
    self->modified = 1;
}


// ------------------------------------------------------ texture_atlas_fit ---
int
texture_atlas_fit( texture_atlas_t * self,
                   const size_t index,
                   const size_t width,
                   const size_t height )
{
    ivec3 *node;
    int x, y, width_left;
    size_t i;

    assert( self );

    node = (ivec3 *) (vector_get( self->nodes, index ));
    x = node->x;
    y = node->y;
    width_left = width;
    i = index;

    if ( (x + width) > (self->width-1) )
    {
        return -1;
    }
    y = node->y;
    while( width_left > 0 )
    {
        node = (ivec3 *) (vector_get( self->nodes, i ));
        if( node->y > y )
        {
            y = node->y;
        }
        if( (y + height) > (self->height-1) )
        {
            return -1;
        }
        width_left -= node->z;
        ++i;
    }
    return y;
}


// ---------------------------------------------------- texture_atlas_merge ---
void
texture_atlas_merge( texture_atlas_t * self )
{
    ivec3 *node, *next;
    size_t i;

    assert( self );

<<<<<<< HEAD
    for( i=0; i< self->nodes->size-1; ++i ) {
        node = (ivec3 *) (vector_get( self->nodes, i ));
        next = (ivec3 *) (vector_get( self->nodes, i+1 ));
	if( node->y == next->y ) {
	    node->z += next->z;
	    vector_erase( self->nodes, i+1 );
	    --i;
	}
=======
    for( i=0; i< self->nodes->size-1; ++i )
    {
        node = (ivec3 *) (vector_get( self->nodes, i ));
        next = (ivec3 *) (vector_get( self->nodes, i+1 ));
        if( node->y == next->y )
        {
            node->z += next->z;
            vector_erase( self->nodes, i+1 );
            --i;
        }
>>>>>>> 046ab4d2
    }
}


// ----------------------------------------------- texture_atlas_get_region ---
ivec4
texture_atlas_get_region( texture_atlas_t * self,
                          const size_t width,
                          const size_t height )
{
    int y, best_index;
    size_t best_height, best_width;
    ivec3 *node, *prev;
    ivec4 region = {{0,0,width,height}};
    size_t i;

    assert( self );

    best_height = UINT_MAX;
    best_index  = -1;
    best_width = UINT_MAX;
<<<<<<< HEAD
    for( i=0; i<self->nodes->size; ++i ) {
        y = texture_atlas_fit( self, i, width, height );
	if( y >= 0 ) {
            node = (ivec3 *) vector_get( self->nodes, i );
	    if( ( (y + height) < best_height ) ||
                ( ((y + height) == best_height) && (node->z > 0 && (size_t)node->z < best_width)) ) {
		best_height = y + height;
		best_index = i;
		best_width = node->z;
		region.x = node->x;
		region.y = y;
	    }
        }
    }
    
    if( best_index == -1 ) {
=======
    for( i=0; i<self->nodes->size; ++i )
    {
        y = texture_atlas_fit( self, i, width, height );
        if( y >= 0 )
        {
            node = (ivec3 *) vector_get( self->nodes, i );
            if( ( (y + height) < best_height ) ||
                ( ((y + height) == best_height) && (node->z > 0 && (size_t)node->z < best_width)) )
            {
                best_height = y + height;
                best_index = i;
                best_width = node->z;
                region.x = node->x;
                region.y = y;
            }
        }
    }

    if( best_index == -1 )
    {
>>>>>>> 046ab4d2
        region.x = -1;
        region.y = -1;
        region.width = 0;
        region.height = 0;
        return region;
    }

    node = (ivec3 *) malloc( sizeof(ivec3) );
<<<<<<< HEAD
    if( node == NULL) {
        freetype_gl_error( Out_Of_Memory,
			   "%s:%d: No more memory for allocating data\n", __FILENAME__, __LINE__ );
	return (ivec4){{-1,-1,0,0}};
        /* exit( EXIT_FAILURE ); */ /* Never exit from a library */
=======
    if( node == NULL)
    {
        log_error(
                 "line %d: No more memory for allocating data\n", __LINE__ );
        exit( EXIT_FAILURE );
>>>>>>> 046ab4d2
    }
    node->x = region.x;
    node->y = region.y + height;
    node->z = width;
    vector_insert( self->nodes, best_index, node );
    free( node );

    for(i = best_index+1; i < self->nodes->size; ++i) {
        node = (ivec3 *) vector_get( self->nodes, i );
        prev = (ivec3 *) vector_get( self->nodes, i-1 );

        if (node->x < (prev->x + prev->z) ) {
            int shrink = prev->x + prev->z - node->x;
            node->x += shrink;
            node->z -= shrink;
            if (node->z <= 0) {
                vector_erase( self->nodes, i );
                --i;
            }
            else
            {
                break;
            }
        }
        else
        {
            break;
        }
    }
    texture_atlas_merge( self );
    self->used += width * height;
    self->modified = 1;    
    return region;
}


// ---------------------------------------------------- texture_atlas_clear ---
void
texture_atlas_clear( texture_atlas_t * self )
{
    ivec3 node = {{1,1,1}};

    assert( self );
    assert( self->data );

    vector_clear( self->nodes );
    self->used = 0;
    // We want a one pixel border around the whole atlas to avoid any artefact when
    // sampling texture
    node.z = self->width-2;

    vector_push_back( self->nodes, &node );
    memset( self->data, 0, self->width*self->height*self->depth );
}<|MERGE_RESOLUTION|>--- conflicted
+++ resolved
@@ -9,12 +9,9 @@
 #include <assert.h>
 #include <limits.h>
 #include "texture-atlas.h"
-<<<<<<< HEAD
 #include "texture-font.h"
 #include "freetype-gl-err.h"
-=======
 #include "ftgl-utils.h"
->>>>>>> 046ab4d2
 
 // -------------------------------------------------- texture_atlas_special ---
 
@@ -56,16 +53,10 @@
     assert( (depth == 1) || (depth == 3) || (depth == 4) );
     if( self == NULL)
     {
-<<<<<<< HEAD
         freetype_gl_error( Out_Of_Memory,
 			   "%s:%d: No more memory for allocating data\n", __FILENAME__, __LINE__ );
 	return NULL;
         /* exit( EXIT_FAILURE ); */ /* Never exit from a library */
-=======
-        log_error(
-                 "line %d: No more memory for allocating data\n", __LINE__ );
-        exit( EXIT_FAILURE );
->>>>>>> 046ab4d2
     }
     self->nodes = vector_new( sizeof(ivec3) );
     self->used = 0;
@@ -81,15 +72,9 @@
 
     if( self->data == NULL)
     {
-<<<<<<< HEAD
         freetype_gl_error( Out_Of_Memory,
 			   "%s:%d: No more memory for allocating data\n", __FILENAME__, __LINE__ );
 	return NULL;
-=======
-        log_error(
-                 "line %d: No more memory for allocating data\n", __LINE__ );
-        exit( EXIT_FAILURE );
->>>>>>> 046ab4d2
     }
 
     texture_atlas_special( self );
@@ -201,7 +186,6 @@
 
     assert( self );
 
-<<<<<<< HEAD
     for( i=0; i< self->nodes->size-1; ++i ) {
         node = (ivec3 *) (vector_get( self->nodes, i ));
         next = (ivec3 *) (vector_get( self->nodes, i+1 ));
@@ -210,18 +194,6 @@
 	    vector_erase( self->nodes, i+1 );
 	    --i;
 	}
-=======
-    for( i=0; i< self->nodes->size-1; ++i )
-    {
-        node = (ivec3 *) (vector_get( self->nodes, i ));
-        next = (ivec3 *) (vector_get( self->nodes, i+1 ));
-        if( node->y == next->y )
-        {
-            node->z += next->z;
-            vector_erase( self->nodes, i+1 );
-            --i;
-        }
->>>>>>> 046ab4d2
     }
 }
 
@@ -243,7 +215,6 @@
     best_height = UINT_MAX;
     best_index  = -1;
     best_width = UINT_MAX;
-<<<<<<< HEAD
     for( i=0; i<self->nodes->size; ++i ) {
         y = texture_atlas_fit( self, i, width, height );
 	if( y >= 0 ) {
@@ -260,28 +231,6 @@
     }
     
     if( best_index == -1 ) {
-=======
-    for( i=0; i<self->nodes->size; ++i )
-    {
-        y = texture_atlas_fit( self, i, width, height );
-        if( y >= 0 )
-        {
-            node = (ivec3 *) vector_get( self->nodes, i );
-            if( ( (y + height) < best_height ) ||
-                ( ((y + height) == best_height) && (node->z > 0 && (size_t)node->z < best_width)) )
-            {
-                best_height = y + height;
-                best_index = i;
-                best_width = node->z;
-                region.x = node->x;
-                region.y = y;
-            }
-        }
-    }
-
-    if( best_index == -1 )
-    {
->>>>>>> 046ab4d2
         region.x = -1;
         region.y = -1;
         region.width = 0;
@@ -290,19 +239,11 @@
     }
 
     node = (ivec3 *) malloc( sizeof(ivec3) );
-<<<<<<< HEAD
     if( node == NULL) {
         freetype_gl_error( Out_Of_Memory,
 			   "%s:%d: No more memory for allocating data\n", __FILENAME__, __LINE__ );
 	return (ivec4){{-1,-1,0,0}};
         /* exit( EXIT_FAILURE ); */ /* Never exit from a library */
-=======
-    if( node == NULL)
-    {
-        log_error(
-                 "line %d: No more memory for allocating data\n", __LINE__ );
-        exit( EXIT_FAILURE );
->>>>>>> 046ab4d2
     }
     node->x = region.x;
     node->y = region.y + height;

--- conflicted
+++ resolved
@@ -1,4 +1,3 @@
-<<<<<<< HEAD
 /* ============================================================================
  * Freetype GL - A C OpenGL Freetype engine
  * Platform:    Any
@@ -51,7 +50,7 @@
 
     // We want a one pixel border around the whole atlas to avoid any artefact when
     // sampling texture
-    ivec3 node = {{1,1,(int)(width-2)}};
+    ivec3 node = {{1,1,width-2}};
 
     assert( (depth == 1) || (depth == 3) || (depth == 4) );
     if( self == NULL)
@@ -126,7 +125,7 @@
     charsize = sizeof(char);
     for( i=0; i<height; ++i )
     {
-        memcpy( self->data+((y+i)*self->width + x ) * charsize * depth, 
+        memcpy( self->data+((y+i)*self->width + x ) * charsize * depth,
                 data + (i*stride) * charsize, width * charsize * depth  );
     }
 }
@@ -206,7 +205,7 @@
 
 	int y, best_height, best_width, best_index;
     ivec3 *node, *prev;
-    ivec4 region = {{0,0,(int)width,(int)height}};
+    ivec4 region = {{0,0,width,height}};
     size_t i;
 
     assert( self );
@@ -231,7 +230,7 @@
 			}
         }
     }
-   
+
 	if( best_index == -1 )
     {
         region.x = -1;
@@ -343,350 +342,3 @@
                       0, GL_RED, GL_UNSIGNED_BYTE, self->data );
     }
 }
-
-=======
-/* ============================================================================
- * Freetype GL - A C OpenGL Freetype engine
- * Platform:    Any
- * WWW:         http://code.google.com/p/freetype-gl/
- * ----------------------------------------------------------------------------
- * Copyright 2011,2012 Nicolas P. Rougier. All rights reserved.
- *
- * Redistribution and use in source and binary forms, with or without
- * modification, are permitted provided that the following conditions are met:
- *
- *  1. Redistributions of source code must retain the above copyright notice,
- *     this list of conditions and the following disclaimer.
- *
- *  2. Redistributions in binary form must reproduce the above copyright
- *     notice, this list of conditions and the following disclaimer in the
- *     documentation and/or other materials provided with the distribution.
- *
- * THIS SOFTWARE IS PROVIDED BY NICOLAS P. ROUGIER ''AS IS'' AND ANY EXPRESS OR
- * IMPLIED WARRANTIES, INCLUDING, BUT NOT LIMITED TO, THE IMPLIED WARRANTIES OF
- * MERCHANTABILITY AND FITNESS FOR A PARTICULAR PURPOSE ARE DISCLAIMED. IN NO
- * EVENT SHALL NICOLAS P. ROUGIER OR CONTRIBUTORS BE LIABLE FOR ANY DIRECT,
- * INDIRECT, INCIDENTAL, SPECIAL, EXEMPLARY, OR CONSEQUENTIAL DAMAGES
- * (INCLUDING, BUT NOT LIMITED TO, PROCUREMENT OF SUBSTITUTE GOODS OR SERVICES;
- * LOSS OF USE, DATA, OR PROFITS; OR BUSINESS INTERRUPTION) HOWEVER CAUSED AND
- * ON ANY THEORY OF LIABILITY, WHETHER IN CONTRACT, STRICT LIABILITY, OR TORT
- * (INCLUDING NEGLIGENCE OR OTHERWISE) ARISING IN ANY WAY OUT OF THE USE OF
- * THIS SOFTWARE, EVEN IF ADVISED OF THE POSSIBILITY OF SUCH DAMAGE.
- *
- * The views and conclusions contained in the software and documentation are
- * those of the authors and should not be interpreted as representing official
- * policies, either expressed or implied, of Nicolas P. Rougier.
- * ============================================================================
- */
-#include <stdio.h>
-#include <stdlib.h>
-#include <string.h>
-#include <assert.h>
-#include <limits.h>
-#include "opengl.h"
-#include "texture-atlas.h"
-
-
-// ------------------------------------------------------ texture_atlas_new ---
-texture_atlas_t *
-texture_atlas_new( const size_t width,
-                   const size_t height,
-                   const size_t depth )
-{
-    texture_atlas_t *self = (texture_atlas_t *) malloc( sizeof(texture_atlas_t) );
-
-    // We want a one pixel border around the whole atlas to avoid any artefact when
-    // sampling texture
-    ivec3 node = {{1,1,width-2}};
-
-    assert( (depth == 1) || (depth == 3) || (depth == 4) );
-    if( self == NULL)
-    {
-        fprintf( stderr,
-                 "line %d: No more memory for allocating data\n", __LINE__ );
-        exit( EXIT_FAILURE );
-    }
-    self->nodes = vector_new( sizeof(ivec3) );
-    self->used = 0;
-    self->width = width;
-    self->height = height;
-    self->depth = depth;
-    self->id = 0;
-
-    vector_push_back( self->nodes, &node );
-    self->data = (unsigned char *)
-        calloc( width*height*depth, sizeof(unsigned char) );
-
-    if( self->data == NULL)
-    {
-        fprintf( stderr,
-                 "line %d: No more memory for allocating data\n", __LINE__ );
-        exit( EXIT_FAILURE );
-    }
-
-    return self;
-}
-
-
-// --------------------------------------------------- texture_atlas_delete ---
-void
-texture_atlas_delete( texture_atlas_t *self )
-{
-    assert( self );
-    vector_delete( self->nodes );
-    if( self->data )
-    {
-        free( self->data );
-    }
-    if( self->id )
-    {
-        glDeleteTextures( 1, &self->id );
-    }
-    free( self );
-}
-
-
-// ----------------------------------------------- texture_atlas_set_region ---
-void
-texture_atlas_set_region( texture_atlas_t * self,
-                          const size_t x,
-                          const size_t y,
-                          const size_t width,
-                          const size_t height,
-                          const unsigned char * data,
-                          const size_t stride )
-{
-    size_t i;
-    size_t depth;
-    size_t charsize;
-
-    assert( self );
-    assert( x > 0);
-    assert( y > 0);
-    assert( x < (self->width-1));
-    assert( (x + width) <= (self->width-1));
-    assert( y < (self->height-1));
-    assert( (y + height) <= (self->height-1));
-
-    depth = self->depth;
-    charsize = sizeof(char);
-    for( i=0; i<height; ++i )
-    {
-        memcpy( self->data+((y+i)*self->width + x ) * charsize * depth,
-                data + (i*stride) * charsize, width * charsize * depth  );
-    }
-}
-
-
-// ------------------------------------------------------ texture_atlas_fit ---
-int
-texture_atlas_fit( texture_atlas_t * self,
-                   const size_t index,
-                   const size_t width,
-                   const size_t height )
-{
-    ivec3 *node;
-    int x, y, width_left;
-	size_t i;
-
-    assert( self );
-
-    node = (ivec3 *) (vector_get( self->nodes, index ));
-    x = node->x;
-	y = node->y;
-    width_left = width;
-	i = index;
-
-	if ( (x + width) > (self->width-1) )
-    {
-		return -1;
-    }
-	y = node->y;
-	while( width_left > 0 )
-	{
-        node = (ivec3 *) (vector_get( self->nodes, i ));
-        if( node->y > y )
-        {
-            y = node->y;
-        }
-		if( (y + height) > (self->height-1) )
-        {
-			return -1;
-        }
-		width_left -= node->z;
-		++i;
-	}
-	return y;
-}
-
-
-// ---------------------------------------------------- texture_atlas_merge ---
-void
-texture_atlas_merge( texture_atlas_t * self )
-{
-    ivec3 *node, *next;
-    size_t i;
-
-    assert( self );
-
-	for( i=0; i< self->nodes->size-1; ++i )
-    {
-        node = (ivec3 *) (vector_get( self->nodes, i ));
-        next = (ivec3 *) (vector_get( self->nodes, i+1 ));
-		if( node->y == next->y )
-		{
-			node->z += next->z;
-            vector_erase( self->nodes, i+1 );
-			--i;
-		}
-    }
-}
-
-
-// ----------------------------------------------- texture_atlas_get_region ---
-ivec4
-texture_atlas_get_region( texture_atlas_t * self,
-                          const size_t width,
-                          const size_t height )
-{
-
-	int y, best_height, best_width, best_index;
-    ivec3 *node, *prev;
-    ivec4 region = {{0,0,width,height}};
-    size_t i;
-
-    assert( self );
-
-    best_height = INT_MAX;
-    best_index  = -1;
-    best_width = INT_MAX;
-	for( i=0; i<self->nodes->size; ++i )
-	{
-        y = texture_atlas_fit( self, i, width, height );
-		if( y >= 0 )
-		{
-            node = (ivec3 *) vector_get( self->nodes, i );
-			if( ( (y + height) < best_height ) ||
-                ( ((y + height) == best_height) && (node->z < best_width)) )
-			{
-				best_height = y + height;
-				best_index = i;
-				best_width = node->z;
-				region.x = node->x;
-				region.y = y;
-			}
-        }
-    }
-
-	if( best_index == -1 )
-    {
-        region.x = -1;
-        region.y = -1;
-        region.width = 0;
-        region.height = 0;
-        return region;
-    }
-
-    node = (ivec3 *) malloc( sizeof(ivec3) );
-    if( node == NULL)
-    {
-        fprintf( stderr,
-                 "line %d: No more memory for allocating data\n", __LINE__ );
-        exit( EXIT_FAILURE );
-    }
-    node->x = region.x;
-    node->y = region.y + height;
-    node->z = width;
-    vector_insert( self->nodes, best_index, node );
-    free( node );
-
-    for(i = best_index+1; i < self->nodes->size; ++i)
-    {
-        node = (ivec3 *) vector_get( self->nodes, i );
-        prev = (ivec3 *) vector_get( self->nodes, i-1 );
-
-        if (node->x < (prev->x + prev->z) )
-        {
-            int shrink = prev->x + prev->z - node->x;
-            node->x += shrink;
-            node->z -= shrink;
-            if (node->z <= 0)
-            {
-                vector_erase( self->nodes, i );
-                --i;
-            }
-            else
-            {
-                break;
-            }
-        }
-        else
-        {
-            break;
-        }
-    }
-    texture_atlas_merge( self );
-    self->used += width * height;
-    return region;
-}
-
-
-// ---------------------------------------------------- texture_atlas_clear ---
-void
-texture_atlas_clear( texture_atlas_t * self )
-{
-    ivec3 node = {{1,1,1}};
-
-    assert( self );
-    assert( self->data );
-
-    vector_clear( self->nodes );
-    self->used = 0;
-    // We want a one pixel border around the whole atlas to avoid any artefact when
-    // sampling texture
-    node.z = self->width-2;
-
-    vector_push_back( self->nodes, &node );
-    memset( self->data, 0, self->width*self->height*self->depth );
-}
-
-
-// --------------------------------------------------- texture_atlas_upload ---
-void
-texture_atlas_upload( texture_atlas_t * self )
-{
-    assert( self );
-    assert( self->data );
-
-    if( !self->id )
-    {
-        glGenTextures( 1, &self->id );
-    }
-
-    glBindTexture( GL_TEXTURE_2D, self->id );
-    glTexParameteri( GL_TEXTURE_2D, GL_TEXTURE_WRAP_S, GL_CLAMP_TO_EDGE );
-    glTexParameteri( GL_TEXTURE_2D, GL_TEXTURE_WRAP_T, GL_CLAMP_TO_EDGE );
-    glTexParameteri( GL_TEXTURE_2D, GL_TEXTURE_MAG_FILTER, GL_LINEAR );
-    glTexParameteri( GL_TEXTURE_2D, GL_TEXTURE_MIN_FILTER, GL_LINEAR );
-    if( self->depth == 4 )
-    {
-#ifdef GL_UNSIGNED_INT_8_8_8_8_REV
-        glTexImage2D( GL_TEXTURE_2D, 0, GL_RGBA, self->width, self->height,
-                      0, GL_BGRA, GL_UNSIGNED_INT_8_8_8_8_REV, self->data );
-#else
-        glTexImage2D( GL_TEXTURE_2D, 0, GL_RGBA, self->width, self->height,
-                      0, GL_RGBA, GL_UNSIGNED_BYTE, self->data );
-#endif
-    }
-    else if( self->depth == 3 )
-    {
-        glTexImage2D( GL_TEXTURE_2D, 0, GL_RGB, self->width, self->height,
-                      0, GL_RGB, GL_UNSIGNED_BYTE, self->data );
-    }
-    else
-    {
-        glTexImage2D( GL_TEXTURE_2D, 0, GL_RED, self->width, self->height,
-                      0, GL_RED, GL_UNSIGNED_BYTE, self->data );
-    }
-}
->>>>>>> 87204894

--- conflicted
+++ resolved
@@ -12,11 +12,8 @@
 #include "opengl.h"
 #include "text-buffer.h"
 #include "utf8-utils.h"
-<<<<<<< HEAD
 #include "freetype-gl-err.h"
-=======
 #include "ftgl-utils.h"
->>>>>>> 046ab4d2
 
 #define SET_GLYPH_VERTEX(value,x0,y0,z0,s0,t0,r,g,b,a,sh,gm) { \
     glyph_vertex_t *gv=&value;                                 \
@@ -196,12 +193,8 @@
 
     if( !markup->font )
     {
-<<<<<<< HEAD
         freetype_gl_error( No_Font_In_Markup,
 			   "Houston, we've got a problem !\n" );
-=======
-        log_error( "Houston, we've got a problem !\n" );
->>>>>>> 046ab4d2
         return;
     }
 

/* Freetype GL - A C OpenGL Freetype engine
 *
 * Distributed under the OSI-approved BSD 2-Clause License.  See accompanying
 * file `LICENSE` for more details.
 */
#include "opengl.h"
#include "vec234.h"
#include "vector.h"
#include "freetype-gl.h"

#include <errno.h>
#include <stdio.h>
#include <string.h>


#ifndef WIN32
#   define PRIzu "zu"
#else
#   define PRIzu "Iu"
#endif


// ------------------------------------------------------------- print help ---
void print_help()
{
    fprintf( stderr, "Usage: makefont [--help] --font <font file> "
             "--header <header file> --format <bmfont|c> --size <font size> "
             "--variable <variable name> --texture <texture size> "
             "--rendermode <one of 'normal', 'outline_edge', 'outline_positive', 'outline_negative' or 'sdf'>\n" );
}


// ------------------------------------------------------------- dump image ---
void dumpimage( const char *buffer, const int width, const int height, const int depth, const char* path )
{
    FILE* out = fopen( path, "wb" );

    uint8_t *data = buffer; 
    uint8_t bpp = depth*8;
    if(depth == 1) { // upsacel from 8 to 16bit
        data = malloc(width * height * 2); for(int i=0; i<width*height*depth; i+=1) {
            uint16_t tmp;
            #define BIT(index) (1 << (index))
            #define FIVE_BITS (BIT(0)|BIT(1)|BIT(2)|BIT(3)|BIT(4))
            tmp  =  (buffer[i] >> 3) & FIVE_BITS; // r
            tmp |= ((buffer[i] >> 3) & FIVE_BITS) << 5; // g
            tmp |= ((buffer[i] >> 3) & FIVE_BITS) << 10; //b
            if (buffer[i] > 127) tmp |= BIT(15); // a
            #undef FIVE_BITS
            #undef BIT
            data[i*2+0] = (uint8_t) (tmp & 0x00FF);
            data[i*2+1] = (uint8_t)((tmp & 0xFF00) >> 8);
        }
        bpp = 16;
    }
    
    uint8_t tga_header[18] = { 0 };
    // Data code type -- 2 - uncompressed RGB image.
    tga_header[2] = 2;
    // Image width - low byte
    tga_header[12] = width & 0xFF;
    // Image width - high byte
    tga_header[13] = (width >> 8) & 0xFF;
    // Image height - low byte
    tga_header[14] = height & 0xFF;
    // Image height - high byte
    tga_header[15] = (height >> 8) & 0xFF;
    // Color bit depth
    tga_header[16] = bpp; // 16,24,32

    fwrite( tga_header, sizeof(uint8_t), 18, out );
    fwrite( data, sizeof(uint8_t), width * height * (bpp/8), out );

    fclose( out );
    if(depth == 1)
        free( buffer );
}

// ------------------------------------------------------------------- main ---
int main( int argc, char **argv )
{
    FILE* test;
    size_t i, j;
    int arg;

    char * font_cache =
        " !\"#$%&'()*+,-./0123456789:;<=>?"
        "@ABCDEFGHIJKLMNOPQRSTUVWXYZ[\\]^_"
        "`abcdefghijklmnopqrstuvwxyz{|}~";

    float  font_size   = 0.0;
    const char * font_filename   = NULL;
    const char * header_filename = NULL;
    const char * variable_name   = "font";
    int show_help = 0;
    size_t texture_width = 128;
    rendermode_t rendermode = RENDER_NORMAL;
    const char *rendermodes[5];
    rendermodes[RENDER_NORMAL] = "normal";
    rendermodes[RENDER_OUTLINE_EDGE] = "outline edge";
    rendermodes[RENDER_OUTLINE_POSITIVE] = "outline added";
    rendermodes[RENDER_OUTLINE_NEGATIVE] = "outline removed";
    rendermodes[RENDER_SIGNED_DISTANCE_FIELD] = "signed distance field";
    enum { BMFONT, C_HDR} hdr_format = C_HDR;

    for ( arg = 1; arg < argc; ++arg )
    {
        if ( 0 == strcmp( "--font", argv[arg] ) || 0 == strcmp( "-f", argv[arg] ) )
        {
            ++arg;

            if ( font_filename )
            {
                fprintf( stderr, "Multiple --font parameters.\n" );
                print_help();
                exit( 1 );
            }

            if ( arg >= argc )
            {
                fprintf( stderr, "No font file given.\n" );
                print_help();
                exit( 1 );
            }

            font_filename = argv[arg];
            continue;
        }

        if ( 0 == strcmp( "--header", argv[arg] ) || 0 == strcmp( "-o", argv[arg] )  )
        {
            ++arg;

            if ( header_filename )
            {
                fprintf( stderr, "Multiple --header parameters.\n" );
                print_help();
                exit( 1 );
            }

            if ( arg >= argc )
            {
                fprintf( stderr, "No header file given.\n" );
                print_help();
                exit( 1 );
            }

            header_filename = argv[arg];
            continue;
        }

        if ( 0 == strcmp( "--help", argv[arg] ) || 0 == strcmp( "-h", argv[arg] ) )
        {
            show_help = 1;
            break;
        }

        if ( 0 == strcmp( "--size", argv[arg] ) || 0 == strcmp( "-s", argv[arg] ) )
        {
            ++arg;

            if ( 0.0 != font_size )
            {
                fprintf( stderr, "Multiple --size parameters.\n" );
                print_help();
                exit( 1 );
            }

            if ( arg >= argc )
            {
                fprintf( stderr, "No font size given.\n" );
                print_help();
                exit( 1 );
            }

            errno = 0;

            font_size = atof( argv[arg] );

            if ( errno )
            {
                fprintf( stderr, "No valid font size given.\n" );
                print_help();
                exit( 1 );
            }

            continue;
        }

        if ( 0 == strcmp( "--variable", argv[arg] ) || 0 == strcmp( "-a", argv[arg] )  )
        {
            ++arg;

            if ( 0 != strcmp( "font", variable_name ) )
            {
                fprintf( stderr, "Multiple --variable parameters.\n" );
                print_help();
                exit( 1 );
            }

            if ( arg >= argc )
            {
                fprintf( stderr, "No variable name given.\n" );
                print_help();
                exit( 1 );
            }

            variable_name = argv[arg];
            continue;
        }

        if ( 0 == strcmp( "--texture", argv[arg] ) || 0 == strcmp( "-t", argv[arg] ) )
        {
            ++arg;

            if ( 128.0 != texture_width )
            {
                fprintf( stderr, "Multiple --texture parameters.\n" );
                print_help();
                exit( 1 );
            }

            if ( arg >= argc )
            {
                fprintf( stderr, "No texture size given.\n" );
                print_help();
                exit( 1 );
            }

            errno = 0;

            texture_width = atof( argv[arg] );

            if ( errno )
            {
                fprintf( stderr, "No valid texture size given.\n" );
                print_help();
                exit( 1 );
            }

            continue;
        }

        if ( 0 == strcmp( "--rendermode", argv[arg] ) || 0 == strcmp( "-r", argv[arg] ) )
        {
            ++arg;

            if ( 128.0 != texture_width )
            {
                fprintf( stderr, "Multiple --texture parameters.\n" );
                print_help();
                exit( 1 );
            }

            if ( arg >= argc )
            {
                fprintf( stderr, "No texture size given.\n" );
                print_help();
                exit( 1 );
            }

            errno = 0;

            if( 0 == strcmp( "normal", argv[arg] ) )
            {
                rendermode = RENDER_NORMAL;
            }
            else if( 0 == strcmp( "outline_edge", argv[arg] ) )
            {
                rendermode = RENDER_OUTLINE_EDGE;
            }
            else if( 0 == strcmp( "outline_positive", argv[arg] ) )
            {
                rendermode = RENDER_OUTLINE_POSITIVE;
            }
            else if( 0 == strcmp( "outline_negative", argv[arg] ) )
            {
                rendermode = RENDER_OUTLINE_NEGATIVE;
            }
            else if( 0 == strcmp( "sdf", argv[arg] ) )
            {
                rendermode = RENDER_SIGNED_DISTANCE_FIELD;
            }
            else
            {
                fprintf( stderr, "No valid render mode given.\n" );
                print_help();
                exit( 1 );
            }

            continue;
        }

        fprintf( stderr, "Unknown parameter %s\n", argv[arg] );
        print_help();
        exit( 1 );
    }

    if ( show_help )
    {
        print_help();
        exit( 1 );
    }

    if ( !font_filename )
    {
        fprintf( stderr, "No font file given.\n" );
        print_help();
        exit( 1 );
    }

    if ( !( test = fopen( font_filename, "r" ) ) )
    {
        fprintf( stderr, "Font file \"%s\" does not exist.\n", font_filename );
    }

    fclose( test );

    if ( 4.0 > font_size )
    {
        fprintf( stderr, "Font size too small, expected at least 4 pt.\n" );
        print_help();
        exit( 1 );
    }

    if ( !header_filename )
    {
        fprintf( stderr, "No header file given.\n" );
        print_help();
        exit( 1 );
    }

    texture_atlas_t * atlas = texture_atlas_new( texture_width, texture_width, 1 );
    texture_font_t  * font  = texture_font_new_from_file( atlas, font_size, font_filename );
    font->rendermode = rendermode;

    size_t missed = texture_font_load_glyphs( font, font_cache );

    printf( "Font filename           : %s\n"
            "Font size               : %.1f\n"
            "Number of glyphs        : %ld\n"
            "Number of missed glyphs : %ld\n"
            "Texture size            : %ldx%ldx%ld\n"
            "Texture occupancy       : %.2f%%\n"
            "\n"
            "Header filename         : %s\n"
            "Variable name           : %s\n"
            "Render mode             : %s\n",
            font_filename,
            font_size,
            strlen(font_cache),
            missed,
            atlas->width, atlas->height, atlas->depth,
            100.0 * atlas->used / (float)(atlas->width * atlas->height),
            header_filename,
            variable_name,
            rendermodes[rendermode] );

    size_t texture_size = atlas->width * atlas->height *atlas->depth;
    size_t glyph_count = font->glyphs->size;
    size_t max_kerning_count = 1;
    for( i=0; i < glyph_count; ++i )
    {
        texture_glyph_t *glyph = *(texture_glyph_t **) vector_get( font->glyphs, i );

        if( vector_size(glyph->kerning) > max_kerning_count )
        {
            max_kerning_count = vector_size(glyph->kerning);
        }
    }


    FILE *file = fopen( header_filename, "w" );


    // -------------
    // Header
    // -------------
<<<<<<< HEAD
    if(hdr_format == BMFONT)
    {
    }
    else // C_HDR
=======
    fprintf( file,
        "/* ============================================================================\n"
        " * Freetype GL - A C OpenGL Freetype engine\n"
        " * Platform:    Any\n"
        " * WWW:         https://github.com/rougier/freetype-gl\n"
        " * ----------------------------------------------------------------------------\n"
        " * Copyright 2011,2012 Nicolas P. Rougier. All rights reserved.\n"
        " *\n"
        " * Redistribution and use in source and binary forms, with or without\n"
        " * modification, are permitted provided that the following conditions are met:\n"
        " *\n"
        " *  1. Redistributions of source code must retain the above copyright notice,\n"
        " *     this list of conditions and the following disclaimer.\n"
        " *\n"
        " *  2. Redistributions in binary form must reproduce the above copyright\n"
        " *     notice, this list of conditions and the following disclaimer in the\n"
        " *     documentation and/or other materials provided with the distribution.\n"
        " *\n"
        " * THIS SOFTWARE IS PROVIDED BY NICOLAS P. ROUGIER ''AS IS'' AND ANY EXPRESS OR\n"
        " * IMPLIED WARRANTIES, INCLUDING, BUT NOT LIMITED TO, THE IMPLIED WARRANTIES OF\n"
        " * MERCHANTABILITY AND FITNESS FOR A PARTICULAR PURPOSE ARE DISCLAIMED. IN NO\n"
        " * EVENT SHALL NICOLAS P. ROUGIER OR CONTRIBUTORS BE LIABLE FOR ANY DIRECT,\n"
        " * INDIRECT, INCIDENTAL, SPECIAL, EXEMPLARY, OR CONSEQUENTIAL DAMAGES\n"
        " * (INCLUDING, BUT NOT LIMITED TO, PROCUREMENT OF SUBSTITUTE GOODS OR SERVICES;\n"
        " * LOSS OF USE, DATA, OR PROFITS; OR BUSINESS INTERRUPTION) HOWEVER CAUSED AND\n"
        " * ON ANY THEORY OF LIABILITY, WHETHER IN CONTRACT, STRICT LIABILITY, OR TORT\n"
        " * (INCLUDING NEGLIGENCE OR OTHERWISE) ARISING IN ANY WAY OUT OF THE USE OF\n"
        " * THIS SOFTWARE, EVEN IF ADVISED OF THE POSSIBILITY OF SUCH DAMAGE.\n"
        " *\n"
        " * The views and conclusions contained in the software and documentation are\n"
        " * those of the authors and should not be interpreted as representing official\n"
        " * policies, either expressed or implied, of Nicolas P. Rougier.\n"
        " * ============================================================================\n"
        " */\n");


    // ----------------------
    // Structure declarations
    // ----------------------
    fprintf( file,
        "#include <stddef.h>\n"
        "#include <stdint.h>\n"
        "#ifdef __cplusplus\n"
        "extern \"C\" {\n"
        "#endif\n"
        "\n"
        "typedef struct\n"
        "{\n"
        "    uint32_t codepoint;\n"
        "    float kerning;\n"
        "} kerning_t;\n\n" );

    fprintf( file,
        "typedef struct\n"
        "{\n"
        "    uint32_t codepoint;\n"
        "    int width, height;\n"
        "    int offset_x, offset_y;\n"
        "    float advance_x, advance_y;\n"
        "    float s0, t0, s1, t1;\n"
        "    size_t kerning_count;\n"
        "    kerning_t kerning[%" PRIzu "];\n"
        "} texture_glyph_t;\n\n", max_kerning_count );

    fprintf( file,
        "typedef struct\n"
        "{\n"
        "    size_t tex_width;\n"
        "    size_t tex_height;\n"
        "    size_t tex_depth;\n"
        "    char tex_data[%" PRIzu "];\n"
        "    float size;\n"
        "    float height;\n"
        "    float linegap;\n"
        "    float ascender;\n"
        "    float descender;\n"
        "    size_t glyphs_count;\n"
        "    texture_glyph_t glyphs[%" PRIzu "];\n"
        "} texture_font_t;\n\n", texture_size, glyph_count );



    fprintf( file, "texture_font_t %s = {\n", variable_name );


    // ------------
    // Texture data
    // ------------
    fprintf( file, " %" PRIzu ", %" PRIzu ", %" PRIzu ",\n", atlas->width, atlas->height, atlas->depth );
    fprintf( file, " {" );
    for( i=0; i < texture_size; i+= 32 )
>>>>>>> 37ac8fbd
    {
        fprintf( file,
            "/* ============================================================================\n"
            " * Freetype GL - A C OpenGL Freetype engine\n"
            " * Platform:    Any\n"
            " * WWW:         https://github.com/rougier/freetype-gl\n"
            " * ----------------------------------------------------------------------------\n"
            " * Copyright 2011,2012 Nicolas P. Rougier. All rights reserved.\n"
            " *\n"
            " * Redistribution and use in source and binary forms, with or without\n"
            " * modification, are permitted provided that the following conditions are met:\n"
            " *\n"
            " *  1. Redistributions of source code must retain the above copyright notice,\n"
            " *     this list of conditions and the following disclaimer.\n"
            " *\n"
            " *  2. Redistributions in binary form must reproduce the above copyright\n"
            " *     notice, this list of conditions and the following disclaimer in the\n"
            " *     documentation and/or other materials provided with the distribution.\n"
            " *\n"
            " * THIS SOFTWARE IS PROVIDED BY NICOLAS P. ROUGIER ''AS IS'' AND ANY EXPRESS OR\n"
            " * IMPLIED WARRANTIES, INCLUDING, BUT NOT LIMITED TO, THE IMPLIED WARRANTIES OF\n"
            " * MERCHANTABILITY AND FITNESS FOR A PARTICULAR PURPOSE ARE DISCLAIMED. IN NO\n"
            " * EVENT SHALL NICOLAS P. ROUGIER OR CONTRIBUTORS BE LIABLE FOR ANY DIRECT,\n"
            " * INDIRECT, INCIDENTAL, SPECIAL, EXEMPLARY, OR CONSEQUENTIAL DAMAGES\n"
            " * (INCLUDING, BUT NOT LIMITED TO, PROCUREMENT OF SUBSTITUTE GOODS OR SERVICES;\n"
            " * LOSS OF USE, DATA, OR PROFITS; OR BUSINESS INTERRUPTION) HOWEVER CAUSED AND\n"
            " * ON ANY THEORY OF LIABILITY, WHETHER IN CONTRACT, STRICT LIABILITY, OR TORT\n"
            " * (INCLUDING NEGLIGENCE OR OTHERWISE) ARISING IN ANY WAY OUT OF THE USE OF\n"
            " * THIS SOFTWARE, EVEN IF ADVISED OF THE POSSIBILITY OF SUCH DAMAGE.\n"
            " *\n"
            " * The views and conclusions contained in the software and documentation are\n"
            " * those of the authors and should not be interpreted as representing official\n"
            " * policies, either expressed or implied, of Nicolas P. Rougier.\n"
            " * ============================================================================\n"
            " */\n");


        // ----------------------
        // Structure declarations
        // ----------------------
        fprintf( file,
            "#include <stddef.h>\n"
            "#include <stdint.h>\n"
            "#ifdef __cplusplus\n"
            "extern \"C\" {\n"
            "#endif\n"
            "\n"
            "typedef struct\n"
            "{\n"
            "    uint32_t codepoint;\n"
            "    float kerning;\n"
            "} kerning_t;\n\n" );

        fprintf( file,
            "typedef struct\n"
            "{\n"
            "    uint32_t codepoint;\n"
            "    int width, height;\n"
            "    int offset_x, offset_y;\n"
            "    float advance_x, advance_y;\n"
            "    float s0, t0, s1, t1;\n"
            "    size_t kerning_count;\n"
            "    kerning_t kerning[%" PRIzu "];\n"
            "} texture_glyph_t;\n\n", max_kerning_count );

        fprintf( file,
            "typedef struct\n"
            "{\n"
            "    size_t tex_width;\n"
            "    size_t tex_height;\n"
            "    size_t tex_depth;\n"
            "    char tex_data[%" PRIzu "];\n"
            "    float size;\n"
            "    float height;\n"
            "    float linegap;\n"
            "    float ascender;\n"
            "    float descender;\n"
            "    size_t glyphs_count;\n"
            "    texture_glyph_t glyphs[%" PRIzu "];\n"
            "} texture_font_t;\n\n", texture_size, glyph_count );



        fprintf( file, "texture_font_t %s = {\n", variable_name );


        // ------------
        // Texture data
        // ------------
        fprintf( file, " %" PRIzu ", %" PRIzu ", %" PRIzu ", \n", atlas->width, atlas->height, atlas->depth );
        fprintf( file, " {" );
        for( i=0; i < texture_size; i+= 32 )
        {
            for( j=0; j < 32 && (j+i) < texture_size ; ++ j)
            {
                if( (j+i) < (texture_size-1) )
                {
                    fprintf( file, "%d,", atlas->data[i+j] );
                }
                else
                {
                    fprintf( file, "%d", atlas->data[i+j] );
                }
            }
            if( (j+i) < texture_size )
            {
                fprintf( file, "\n  " );
            }
        }
<<<<<<< HEAD
        fprintf( file, "}, \n" );


        // -------------------
        // Texture information
        // -------------------
        fprintf( file, " %ff, %ff, %ff, %ff, %ff, %" PRIzu ", \n",
                font->size, font->height,
                font->linegap,font->ascender, font->descender,
                glyph_count );

        // --------------
        // Texture glyphs
        // --------------
        fprintf( file, " {\n" );
        for( i=0; i < glyph_count; ++i )
=======
        if( (j+i) < texture_size )
        {
            fprintf( file, "\n" );
        }
    }
    fprintf( file, "}, \n" );


    // -------------------
    // Texture information
    // -------------------
    fprintf( file, " %ff, %ff, %ff, %ff, %ff, %" PRIzu ", \n",
             font->size, font->height,
             font->linegap,font->ascender, font->descender,
             glyph_count );

    // --------------
    // Texture glyphs
    // --------------
    fprintf( file, " {\n" );
    for( i=0; i < glyph_count; ++i )
    {
        texture_glyph_t * glyph = *(texture_glyph_t **) vector_get( font->glyphs, i );

/*
        // Debugging information
        printf( "glyph : '%lc'\n",
                 glyph->codepoint );
        printf( "  size       : %dx%d\n",
                 glyph->width, glyph->height );
        printf( "  offset     : %+d%+d\n",
                 glyph->offset_x, glyph->offset_y );
        printf( "  advance    : %ff, %ff\n",
                 glyph->advance_x, glyph->advance_y );
        printf( "  tex coords.: %ff, %ff, %ff, %ff\n",
                 glyph->u0, glyph->v0, glyph->u1, glyph->v1 );

        printf( "  kerning    : " );
        if( glyph->kerning_count )
>>>>>>> 37ac8fbd
        {
            texture_glyph_t * glyph = *(texture_glyph_t **) vector_get( font->glyphs, i );

#if 0
            // Debugging information
            printf( "glyph : '%lc'\n",
                    glyph->codepoint );
            printf( "  size       : %dx%d\n",
                    glyph->width, glyph->height );
            printf( "  offset     : %+d%+d\n",
                    glyph->offset_x, glyph->offset_y );
            printf( "  advance    : %ff, %ff\n",
                    glyph->advance_x, glyph->advance_y );
            printf( "  tex coords.: %ff, %ff, %ff, %ff\n",
                    glyph->u0, glyph->v0, glyph->u1, glyph->v1 );

            printf( "  kerning    : " );
            if( glyph->kerning_count )
            {
                for( j=0; j < glyph->kerning_count; ++j )
                {
                    printf( "('%lc', %ff)",
                            glyph->kerning[j].codepoint, glyph->kerning[j].kerning );
                    if( j < (glyph->kerning_count-1) )
                    {
                        printf( ", " );
                    }
                }
            }
            else
            {
                printf( "None" );
            }
            printf( "\n\n" );
#endif // Debug info

            // TextureFont
            fprintf( file, "  {%u, ", glyph->codepoint );
            fprintf( file, "%" PRIzu ", %" PRIzu ", ", glyph->width, glyph->height );
            fprintf( file, "%d, %d, ", glyph->offset_x, glyph->offset_y );
            fprintf( file, "%ff, %ff, ", glyph->advance_x, glyph->advance_y );
            fprintf( file, "%ff, %ff, %ff, %ff, ", glyph->s0, glyph->t0, glyph->s1, glyph->t1 );
            fprintf( file, "%" PRIzu ", ", vector_size(glyph->kerning) );
            if (vector_size(glyph->kerning) == 0) {
                fprintf( file, "0" );
            }
            else {
                fprintf( file, "{ " );
                for( j=0; j < vector_size(glyph->kerning); ++j )
                {
                    kerning_t *kerning = (kerning_t *) vector_get( glyph->kerning, j);

                    fprintf( file, "{%u, %ff}", kerning->codepoint, kerning->kerning );
                    if( j < (vector_size(glyph->kerning)-1))
                    {
                        fprintf( file, ", " );
                    }
                }
                fprintf( file, "}" );
            }
            fprintf( file, " },\n" );
        }
        fprintf( file, " }\n};\n" );

        fprintf( file,
            "#ifdef __cplusplus\n"
            "}\n"
            "#endif\n" );

        fclose( file );
    } // hdr_format

    // ------------------
    // Dump texture image
    // ------------------
    char *ext = strrchr(header_filename, '.');
    if (ext != NULL)
        strcpy(ext, ".tga");
    else
        strcat(header_filename, ".tga");

    dumpimage(atlas->data, atlas->width, atlas->height, atlas->depth, header_filename);

    return 0;
}<|MERGE_RESOLUTION|>--- conflicted
+++ resolved
@@ -376,12 +376,16 @@
     // -------------
     // Header
     // -------------
-<<<<<<< HEAD
     if(hdr_format == BMFONT)
     {
-    }
-    else // C_HDR
-=======
+        // BEGIN BMFONT
+        // END BMFONT
+
+        goto end_export;
+    }
+
+    // BEGIN C_HDR
+
     fprintf( file,
         "/* ============================================================================\n"
         " * Freetype GL - A C OpenGL Freetype engine\n"
@@ -473,137 +477,21 @@
     fprintf( file, " %" PRIzu ", %" PRIzu ", %" PRIzu ",\n", atlas->width, atlas->height, atlas->depth );
     fprintf( file, " {" );
     for( i=0; i < texture_size; i+= 32 )
->>>>>>> 37ac8fbd
-    {
-        fprintf( file,
-            "/* ============================================================================\n"
-            " * Freetype GL - A C OpenGL Freetype engine\n"
-            " * Platform:    Any\n"
-            " * WWW:         https://github.com/rougier/freetype-gl\n"
-            " * ----------------------------------------------------------------------------\n"
-            " * Copyright 2011,2012 Nicolas P. Rougier. All rights reserved.\n"
-            " *\n"
-            " * Redistribution and use in source and binary forms, with or without\n"
-            " * modification, are permitted provided that the following conditions are met:\n"
-            " *\n"
-            " *  1. Redistributions of source code must retain the above copyright notice,\n"
-            " *     this list of conditions and the following disclaimer.\n"
-            " *\n"
-            " *  2. Redistributions in binary form must reproduce the above copyright\n"
-            " *     notice, this list of conditions and the following disclaimer in the\n"
-            " *     documentation and/or other materials provided with the distribution.\n"
-            " *\n"
-            " * THIS SOFTWARE IS PROVIDED BY NICOLAS P. ROUGIER ''AS IS'' AND ANY EXPRESS OR\n"
-            " * IMPLIED WARRANTIES, INCLUDING, BUT NOT LIMITED TO, THE IMPLIED WARRANTIES OF\n"
-            " * MERCHANTABILITY AND FITNESS FOR A PARTICULAR PURPOSE ARE DISCLAIMED. IN NO\n"
-            " * EVENT SHALL NICOLAS P. ROUGIER OR CONTRIBUTORS BE LIABLE FOR ANY DIRECT,\n"
-            " * INDIRECT, INCIDENTAL, SPECIAL, EXEMPLARY, OR CONSEQUENTIAL DAMAGES\n"
-            " * (INCLUDING, BUT NOT LIMITED TO, PROCUREMENT OF SUBSTITUTE GOODS OR SERVICES;\n"
-            " * LOSS OF USE, DATA, OR PROFITS; OR BUSINESS INTERRUPTION) HOWEVER CAUSED AND\n"
-            " * ON ANY THEORY OF LIABILITY, WHETHER IN CONTRACT, STRICT LIABILITY, OR TORT\n"
-            " * (INCLUDING NEGLIGENCE OR OTHERWISE) ARISING IN ANY WAY OUT OF THE USE OF\n"
-            " * THIS SOFTWARE, EVEN IF ADVISED OF THE POSSIBILITY OF SUCH DAMAGE.\n"
-            " *\n"
-            " * The views and conclusions contained in the software and documentation are\n"
-            " * those of the authors and should not be interpreted as representing official\n"
-            " * policies, either expressed or implied, of Nicolas P. Rougier.\n"
-            " * ============================================================================\n"
-            " */\n");
-
-
-        // ----------------------
-        // Structure declarations
-        // ----------------------
-        fprintf( file,
-            "#include <stddef.h>\n"
-            "#include <stdint.h>\n"
-            "#ifdef __cplusplus\n"
-            "extern \"C\" {\n"
-            "#endif\n"
-            "\n"
-            "typedef struct\n"
-            "{\n"
-            "    uint32_t codepoint;\n"
-            "    float kerning;\n"
-            "} kerning_t;\n\n" );
-
-        fprintf( file,
-            "typedef struct\n"
-            "{\n"
-            "    uint32_t codepoint;\n"
-            "    int width, height;\n"
-            "    int offset_x, offset_y;\n"
-            "    float advance_x, advance_y;\n"
-            "    float s0, t0, s1, t1;\n"
-            "    size_t kerning_count;\n"
-            "    kerning_t kerning[%" PRIzu "];\n"
-            "} texture_glyph_t;\n\n", max_kerning_count );
-
-        fprintf( file,
-            "typedef struct\n"
-            "{\n"
-            "    size_t tex_width;\n"
-            "    size_t tex_height;\n"
-            "    size_t tex_depth;\n"
-            "    char tex_data[%" PRIzu "];\n"
-            "    float size;\n"
-            "    float height;\n"
-            "    float linegap;\n"
-            "    float ascender;\n"
-            "    float descender;\n"
-            "    size_t glyphs_count;\n"
-            "    texture_glyph_t glyphs[%" PRIzu "];\n"
-            "} texture_font_t;\n\n", texture_size, glyph_count );
-
-
-
-        fprintf( file, "texture_font_t %s = {\n", variable_name );
-
-
-        // ------------
-        // Texture data
-        // ------------
-        fprintf( file, " %" PRIzu ", %" PRIzu ", %" PRIzu ", \n", atlas->width, atlas->height, atlas->depth );
-        fprintf( file, " {" );
-        for( i=0; i < texture_size; i+= 32 )
-        {
-            for( j=0; j < 32 && (j+i) < texture_size ; ++ j)
-            {
-                if( (j+i) < (texture_size-1) )
-                {
-                    fprintf( file, "%d,", atlas->data[i+j] );
-                }
-                else
-                {
-                    fprintf( file, "%d", atlas->data[i+j] );
-                }
-            }
-            if( (j+i) < texture_size )
-            {
-                fprintf( file, "\n  " );
-            }
-        }
-<<<<<<< HEAD
-        fprintf( file, "}, \n" );
-
-
-        // -------------------
-        // Texture information
-        // -------------------
-        fprintf( file, " %ff, %ff, %ff, %ff, %ff, %" PRIzu ", \n",
-                font->size, font->height,
-                font->linegap,font->ascender, font->descender,
-                glyph_count );
-
-        // --------------
-        // Texture glyphs
-        // --------------
-        fprintf( file, " {\n" );
-        for( i=0; i < glyph_count; ++i )
-=======
+    {
+        for( j=0; j < 32 && (j+i) < texture_size ; ++ j)
+        {
+            if( (j+i) < (texture_size-1) )
+            {
+                fprintf( file, "%d,", atlas->data[i+j] );
+            }
+            else
+            {
+                fprintf( file, "%d", atlas->data[i+j] );
+            }
+        }
         if( (j+i) < texture_size )
         {
-            fprintf( file, "\n" );
+            fprintf( file, "\n  " );
         }
     }
     fprintf( file, "}, \n" );
@@ -613,9 +501,9 @@
     // Texture information
     // -------------------
     fprintf( file, " %ff, %ff, %ff, %ff, %ff, %" PRIzu ", \n",
-             font->size, font->height,
-             font->linegap,font->ascender, font->descender,
-             glyph_count );
+            font->size, font->height,
+            font->linegap,font->ascender, font->descender,
+            glyph_count );
 
     // --------------
     // Texture glyphs
@@ -640,79 +528,62 @@
 
         printf( "  kerning    : " );
         if( glyph->kerning_count )
->>>>>>> 37ac8fbd
-        {
-            texture_glyph_t * glyph = *(texture_glyph_t **) vector_get( font->glyphs, i );
-
-#if 0
-            // Debugging information
-            printf( "glyph : '%lc'\n",
-                    glyph->codepoint );
-            printf( "  size       : %dx%d\n",
-                    glyph->width, glyph->height );
-            printf( "  offset     : %+d%+d\n",
-                    glyph->offset_x, glyph->offset_y );
-            printf( "  advance    : %ff, %ff\n",
-                    glyph->advance_x, glyph->advance_y );
-            printf( "  tex coords.: %ff, %ff, %ff, %ff\n",
-                    glyph->u0, glyph->v0, glyph->u1, glyph->v1 );
-
-            printf( "  kerning    : " );
-            if( glyph->kerning_count )
-            {
-                for( j=0; j < glyph->kerning_count; ++j )
+        {
+            for( j=0; j < glyph->kerning_count; ++j )
+            {
+                printf( "('%lc', %ff)",
+                        glyph->kerning[j].codepoint, glyph->kerning[j].kerning );
+                if( j < (glyph->kerning_count-1) )
                 {
-                    printf( "('%lc', %ff)",
-                            glyph->kerning[j].codepoint, glyph->kerning[j].kerning );
-                    if( j < (glyph->kerning_count-1) )
-                    {
-                        printf( ", " );
-                    }
+                    printf( ", " );
                 }
             }
-            else
-            {
-                printf( "None" );
-            }
-            printf( "\n\n" );
-#endif // Debug info
-
-            // TextureFont
-            fprintf( file, "  {%u, ", glyph->codepoint );
-            fprintf( file, "%" PRIzu ", %" PRIzu ", ", glyph->width, glyph->height );
-            fprintf( file, "%d, %d, ", glyph->offset_x, glyph->offset_y );
-            fprintf( file, "%ff, %ff, ", glyph->advance_x, glyph->advance_y );
-            fprintf( file, "%ff, %ff, %ff, %ff, ", glyph->s0, glyph->t0, glyph->s1, glyph->t1 );
-            fprintf( file, "%" PRIzu ", ", vector_size(glyph->kerning) );
-            if (vector_size(glyph->kerning) == 0) {
-                fprintf( file, "0" );
-            }
-            else {
-                fprintf( file, "{ " );
-                for( j=0; j < vector_size(glyph->kerning); ++j )
+        }
+        else
+        {
+            printf( "None" );
+        }
+        printf( "\n\n" );
+*/
+
+        // TextureFont
+        fprintf( file, "  {%u, ", glyph->codepoint );
+        fprintf( file, "%" PRIzu ", %" PRIzu ", ", glyph->width, glyph->height );
+        fprintf( file, "%d, %d, ", glyph->offset_x, glyph->offset_y );
+        fprintf( file, "%ff, %ff, ", glyph->advance_x, glyph->advance_y );
+        fprintf( file, "%ff, %ff, %ff, %ff, ", glyph->s0, glyph->t0, glyph->s1, glyph->t1 );
+        fprintf( file, "%" PRIzu ", ", vector_size(glyph->kerning) );
+        if (vector_size(glyph->kerning) == 0) {
+            fprintf( file, "0" );
+        }
+        else {
+            fprintf( file, "{ " );
+            for( j=0; j < vector_size(glyph->kerning); ++j )
+            {
+                kerning_t *kerning = (kerning_t *) vector_get( glyph->kerning, j);
+
+                fprintf( file, "{%u, %ff}", kerning->codepoint, kerning->kerning );
+                if( j < (vector_size(glyph->kerning)-1))
                 {
-                    kerning_t *kerning = (kerning_t *) vector_get( glyph->kerning, j);
-
-                    fprintf( file, "{%u, %ff}", kerning->codepoint, kerning->kerning );
-                    if( j < (vector_size(glyph->kerning)-1))
-                    {
-                        fprintf( file, ", " );
-                    }
+                    fprintf( file, ", " );
                 }
-                fprintf( file, "}" );
-            }
-            fprintf( file, " },\n" );
-        }
-        fprintf( file, " }\n};\n" );
-
-        fprintf( file,
-            "#ifdef __cplusplus\n"
-            "}\n"
-            "#endif\n" );
-
-        fclose( file );
-    } // hdr_format
-
+            }
+            fprintf( file, "}" );
+        }
+        fprintf( file, " },\n" );
+    }
+    fprintf( file, " }\n};\n" );
+
+    fprintf( file,
+        "#ifdef __cplusplus\n"
+        "}\n"
+        "#endif\n" );
+
+    fclose( file );
+
+    // END C_HDR
+
+end_export:
     // ------------------
     // Dump texture image
     // ------------------

/* Freetype GL - A C OpenGL Freetype engine
 *
 * Distributed under the OSI-approved BSD 2-Clause License.  See accompanying
 * file `LICENSE` for more details.
 */
#include "opengl.h"
#include "vec234.h"
#include "vector.h"
#include "freetype-gl.h"

#include <errno.h>
#include <stdio.h>
#include <string.h>
#include <math.h>
#include <limits.h>


#ifndef WIN32
#   define PRIzu "zu"
#else
#   define PRIzu "Iu"
#endif

// The type of PNG image. It determines how the pixels are stored.
typedef enum {
    PNG_GRAYSCALE = 0,          /**< 256 shades of gray, 8bit per pixel  */
    PNG_RGB = 2,                /**< 24bit RGB values */
    PNG_PALETTE = 3,            /**< Up to 256 RGBA palette colors, 8bit per pixel */
    PNG_GRAYSCALE_ALPHA = 4,    /**< 256 shades of gray plus alpha channel, 16bit per pixel */
    PNG_RGBA = 6                /**< 24bit RGB values plus 8bit alpha channel */
} libattopng_type_t;

typedef struct libattopng_t libattopng_t;

// quick png library:
libattopng_t *libattopng_new(size_t width, size_t height, libattopng_type_t type);
void libattopng_start_stream(libattopng_t* png, size_t x, size_t y);
void libattopng_put_pixel(libattopng_t* png, uint32_t color);
void libattopng_destroy(libattopng_t *png);
int libattopng_save(libattopng_t *png, const char *filename);
// end.

// ------------------------------------------------------------- print help ---
void print_help()
{
    fprintf( stderr, "Usage: makefont [--help] --font <font file> "
             "--header <header file> --size <font size> "
             "--variable <variable name> --texture <texture size> "
             "--padding <left,right,top,bottom> --spacing <spacing value> "
             "--rendermode <one of 'normal', 'outline_edge', 'outline_positive', 'outline_negative' or 'sdf'>\n" );
}

<<<<<<< HEAD

// ------------------------------------------------------------- dump image ---
void dumpimage_tga( const char *buffer, const int width, const int height, const int depth, const char* path )
{
    FILE* out = fopen( path, "wb" );

    uint8_t *data = buffer; 
    uint8_t bpp = depth*8;
    if(depth == 1) { // upscale from 8 to 16bit
        data = malloc(width * height * 2); for(int i=0; i<width*height*depth; i+=1) {
            uint16_t tmp;
            #define BIT(index) (1 << (index))
            #define FIVE_BITS (BIT(0)|BIT(1)|BIT(2)|BIT(3)|BIT(4))
            tmp  =  (buffer[i] >> 3) & FIVE_BITS; // r
            tmp |= ((buffer[i] >> 3) & FIVE_BITS) << 5; // g
            tmp |= ((buffer[i] >> 3) & FIVE_BITS) << 10; //b
            if (buffer[i] > 127) tmp |= BIT(15); // a
            #undef FIVE_BITS
            #undef BIT
            data[i*2+0] = (uint8_t) (tmp & 0x00FF);
            data[i*2+1] = (uint8_t)((tmp & 0xFF00) >> 8);
        }
        bpp = 16;
    }

    const int chan = bpp / 8;

    uint8_t tga_header[18] = { 0 };
    // Data code type -- 2 - uncompressed RGB image.
    tga_header[2] = 2;
    // Image width - low byte
    tga_header[12] = width & 0xFF;
    // Image width - high byte
    tga_header[13] = (width >> 8) & 0xFF;
    // Image height - low byte
    tga_header[14] = height & 0xFF;
    // Image height - high byte
    tga_header[15] = (height >> 8) & 0xFF;
    // Color bit depth
    tga_header[16] = bpp; // 16,24,32
    if(chan == 4)
        tga_header[17] = 4; // bottom left image (0x00) + 8 bit alpha (0x4)
    fwrite( tga_header, sizeof(uint8_t), 18, out );

    // save flipped data:
    const size_t lsize = width * chan;
    const uint8_t *data_end = data + width*height*chan - lsize;
    for(int y=0; y<height; y++)
    {
        fwrite( data_end - y*lsize, sizeof(uint8_t), lsize, out );
    }

    fclose( out );
    if(data != buffer)
        free( buffer );
}

void dumpimage_png( const char *buffer, const int width, const int height, const int depth, const char* path )
{
    libattopng_t* png = libattopng_new(width, height, PNG_RGBA);

    libattopng_start_stream(png, 0, 0);

    uint8_t *data = buffer;
    for(int y=0; y<height; y++)
    {
        for (int x = 0; x < width; x++) {
            uint32_t pixel = 0;
            switch (depth) {
                case 1: pixel = 0x00ffffff | (*data << 24); break;
                case 2: pixel = 0x00ffffff | (*data+1) << 24; break;
                case 3: pixel = 0xff000000 | (*data+2)<<16  | (*data+1)<<8 | *data; break;
                case 4: pixel = *(uint32_t*)data; break;
            }
            libattopng_put_pixel(png, pixel);
            data += depth;
        }
    }

    libattopng_save(png, path);
    libattopng_destroy(png);
}

void dumpimage( const char *buffer, const int width, const int height, const int depth, const char* path )
{
    const char *ext = strrchr(path, ".png");
    if (ext == 0 || ext == path)
        dumpimage_png(buffer, width, height, depth, path);
    else
        dumpimage_tga(buffer, width, height, depth, path);
}

const char *xml_entity(uint32_t codepoint)
{
    static const char *const NAMED_ENTITIES[][2] = {
        { "&amp;", "&"},
        { "&gt;", ">" },
        { "&lt;", "<" },
        { "&copy;", "©" },
        { "&quot;", "\"" },
        { "&reg", "®" },
        { "&apos;", "'" },
        { 0, 0 }
    };

    int index = 0; while (NAMED_ENTITIES[index][0]) {
        if (codepoint == *NAMED_ENTITIES[index][1])
            return NAMED_ENTITIES[index][0];
        ++index;
    }

    static char XML_CHAR[32];
    if (codepoint > 0xff)
        sprintf(XML_CHAR, "&#04X;", codepoint);
    else
        sprintf(XML_CHAR, "%c", codepoint);

    return XML_CHAR;
}

=======
void print_glyph(FILE * file, texture_glyph_t * glyph)
{
    // TextureFont
    fprintf( file, "  {%u, ", glyph->codepoint );
    fprintf( file, "%" PRIzu ", %" PRIzu ", ", glyph->width, glyph->height );
    fprintf( file, "%d, %d, ", glyph->offset_x, glyph->offset_y );
    fprintf( file, "%ff, %ff, ", glyph->advance_x, glyph->advance_y );
    fprintf( file, "%ff, %ff, %ff, %ff, ", glyph->s0, glyph->t0, glyph->s1, glyph->t1 );
    fprintf( file, "%" PRIzu ", ", vector_size(glyph->kerning) );
    if (vector_size(glyph->kerning) == 0) {
	fprintf( file, "0" );
    } else {
	int k;
	fprintf( file, "{ " );
	for( k=0; k < vector_size(glyph->kerning); ++k ) {
	    float *kerning = *(float **) vector_get( glyph->kerning, k);
	    int l;
	    fprintf( file, "{" );
	    for( l=0; l<0xff; l++ )
		fprintf( file, " %ff,", kerning[l] );
	    fprintf( file, " %ff }", kerning[0xFF] );

	    if( k < (vector_size(glyph->kerning)-1))
		fprintf( file, ",\n" );
	}
	fprintf( file, " }" );
    }
    fprintf( file, " };\n" );
}
>>>>>>> 354f273d
// ------------------------------------------------------------------- main ---
int main( int argc, char **argv )
{
    FILE* test;
    size_t i, j, k;
    int arg;

    char * font_cache =
        " !\"#$%&'()*+,-./0123456789:;<=>?"
        "@ABCDEFGHIJKLMNOPQRSTUVWXYZ[\\]^_"
        "`abcdefghijklmnopqrstuvwxyz{|}~";

    float font_size = 0.0;
    const char * font_filename   = NULL;
    const char * header_filename = NULL;
    const char * variable_name   = "font";
    int show_help = 0;
    size_t texture_width = 0;
    int depth = 1;
    float padding[4] = {0,0,0,0}; // left,right,top,bottom
    size_t spacing = 0;
    rendermode_t rendermode = RENDER_NORMAL;
    const char *rendermodes[5];
    rendermodes[RENDER_NORMAL] = "normal";
    rendermodes[RENDER_OUTLINE_EDGE] = "outline edge";
    rendermodes[RENDER_OUTLINE_POSITIVE] = "outline added";
    rendermodes[RENDER_OUTLINE_NEGATIVE] = "outline removed";
    rendermodes[RENDER_SIGNED_DISTANCE_FIELD] = "signed distance field";

    for ( arg = 1; arg < argc; ++arg )
    {
        if ( 0 == strcmp( "--font", argv[arg] ) || 0 == strcmp( "-f", argv[arg] ) )
        {
            ++arg;

            if ( font_filename )
            {
                fprintf( stderr, "Multiple --font parameters.\n" );
                print_help();
                exit( 1 );
            }

            if ( arg >= argc )
            {
                fprintf( stderr, "No font file given.\n" );
                print_help();
                exit( 1 );
            }

            font_filename = argv[arg];
            continue;
        }

        if ( 0 == strcmp( "--header", argv[arg] ) || 0 == strcmp( "-o", argv[arg] )  )
        {
            ++arg;

            if ( header_filename )
            {
                fprintf( stderr, "Multiple --header parameters.\n" );
                print_help();
                exit( 1 );
            }

            if ( arg >= argc )
            {
                fprintf( stderr, "No header file given.\n" );
                print_help();
                exit( 1 );
            }

            header_filename = argv[arg];
            continue;
        }

        if ( 0 == strcmp( "--help", argv[arg] ) || 0 == strcmp( "-h", argv[arg] ) )
        {
            show_help = 1;
            break;
        }

        if ( 0 == strcmp( "--size", argv[arg] ) || 0 == strcmp( "-s", argv[arg] ) )
        {
            ++arg;

            if ( 0.0 != font_size )
            {
                fprintf( stderr, "Multiple --size parameters.\n" );
                print_help();
                exit( 1 );
            }

            if ( arg >= argc )
            {
                fprintf( stderr, "No font size given.\n" );
                print_help();
                exit( 1 );
            }

            errno = 0;

            font_size = atof( argv[arg] );

            if ( errno )
            {
                fprintf( stderr, "No valid font size given.\n" );
                print_help();
                exit( 1 );
            }

            continue;
        }

        if ( 0 == strcmp( "--variable", argv[arg] ) || 0 == strcmp( "-a", argv[arg] )  )
        {
            ++arg;

            if ( 0 != strcmp( "font", variable_name ) )
            {
                fprintf( stderr, "Multiple --variable parameters.\n" );
                print_help();
                exit( 1 );
            }

            if ( arg >= argc )
            {
                fprintf( stderr, "No variable name given.\n" );
                print_help();
                exit( 1 );
            }

            variable_name = argv[arg];
            continue;
        }

        if ( 0 == strcmp( "--texture", argv[arg] ) || 0 == strcmp( "-t", argv[arg] ) )
        {
            ++arg;

            if ( 0 != texture_width )
            {
                fprintf( stderr, "Multiple --texture parameters.\n" );
                print_help();
                exit( 1 );
            }

            if ( arg >= argc )
            {
                fprintf( stderr, "No texture size given.\n" );
                print_help();
                exit( 1 );
            }

            errno = 0;

            texture_width = atof( argv[arg] );

            if ( errno )
            {
                fprintf( stderr, "No valid texture size given.\n" );
                print_help();
                exit( 1 );
            }

            continue;
        }

        if ( 0 == strcmp( "--padding", argv[arg] ) || 0 == strcmp( "-p", argv[arg] ) )
        {
            ++arg;

            if ( 0 != padding[0] || 0 != padding[1] || 0 != padding[2] || 0 != padding[3] )
            {
                fprintf( stderr, "Multiple --padding parameters.\n" );
                print_help();
                exit( 1 );
            }

            if ( arg >= argc )
            {
                fprintf( stderr, "No padding value given.\n" );
                print_help();
                exit( 1 );
            }

            int nb = 0; char *p = argv[arg]; while (nb < sizeof(padding) && *p) {
                padding[nb++] = strtol(p, &p, 10);
                if ( 0 == padding[nb] && errno == EINVAL )
                {
                    fprintf( stderr, "No valid padding value given.\n" );
                    print_help();
                    exit( 1 );
                }
                if (*p != ',')
                    break;
                p++; /* skip, */
            }

            continue;
        }

        if ( 0 == strcmp( "--spacing", argv[arg] ) || 0 == strcmp( "-sp", argv[arg] ) )
        {
            ++arg;

            if ( 0 != spacing )
            {
                fprintf( stderr, "Multiple --spacing parameters.\n" );
                print_help();
                exit( 1 );
            }

            if ( arg >= argc )
            {
                fprintf( stderr, "No spacing value given.\n" );
                print_help();
                exit( 1 );
            }

            errno = 0;

            spacing = atoi( argv[arg] );

            if ( errno )
            {
                fprintf( stderr, "No valid spacing value given.\n" );
                print_help();
                exit( 1 );
            }

            continue;
        }

        if ( 0 == strcmp( "--rendermode", argv[arg] ) || 0 == strcmp( "-r", argv[arg] ) )
        {
            ++arg;

            if ( arg >= argc )
            {
                fprintf( stderr, "No render mode given.\n" );
                print_help();
                exit( 1 );
            }

            errno = 0;

            if( 0 == strcmp( "normal", argv[arg] ) )
            {
                rendermode = RENDER_NORMAL;
            }
            else if( 0 == strcmp( "outline_edge", argv[arg] ) )
            {
                rendermode = RENDER_OUTLINE_EDGE;
            }
            else if( 0 == strcmp( "outline_positive", argv[arg] ) )
            {
                rendermode = RENDER_OUTLINE_POSITIVE;
            }
            else if( 0 == strcmp( "outline_negative", argv[arg] ) )
            {
                rendermode = RENDER_OUTLINE_NEGATIVE;
            }
            else if( 0 == strcmp( "sdf", argv[arg] ) )
            {
                rendermode = RENDER_SIGNED_DISTANCE_FIELD;
            }
            else
            {
                fprintf( stderr, "No valid render mode given.\n" );
                print_help();
                exit( 1 );
            }

            continue;
        }

        fprintf( stderr, "Unknown parameter %s\n", argv[arg] );
        print_help();
        exit( 1 );
    }

    if ( show_help )
    {
        print_help();
        exit( 1 );
    }

    if ( !font_filename )
    {
        fprintf( stderr, "No font file given.\n" );
        print_help();
        exit( 1 );
    }

    if ( !( test = fopen( font_filename, "r" ) ) )
    {
        fprintf( stderr, "Font file \"%s\" does not exist.\n", font_filename );
    }

    fclose( test );

    if ( 0 < font_size && 4.0 > font_size )
    {
        fprintf( stderr, "Font size too small, expected at least 4 pt.\n" );
        print_help();
        exit( 1 );
    }

    if ( !header_filename )
    {
        fprintf( stderr, "No header file given.\n" );
        print_help();
        exit( 1 );
    }

    if ( 0 == texture_width )
    {
        texture_width = 128;
    }

    int auto_size = font_size < 0;
    float font_size_step = 16;
    if (auto_size)
        font_size = 4;
    size_t missed = 0, last_missed = 0;
    texture_font_t  * font = 0;

#define delete_font(fnt) texture_font_delete(fnt); fnt = 0;

    texture_atlas_t * atlas = texture_atlas_new( texture_width, texture_width, depth );
    if ( 0 != spacing)
        atlas->spacing_horiz = atlas->spacing_vert = spacing;
    while(!font || auto_size) {
        texture_atlas_clear(atlas);
        font  = texture_font_new_from_file( atlas, font_size, font_filename );
        for (int i = 0; i < 4; ++i)
            if ( 0 != padding[i])
                switch (i) {
                    case 0: font->padding_left = padding[i]; break;
                    case 1: font->padding_right = padding[i]; break;
                    case 2: font->padding_top = padding[i]; break;
                    case 3: font->padding_bottom = padding[i]; break;
                }
        font->rendermode = rendermode;

        missed = texture_font_load_glyphs( font, font_cache );

        if (auto_size) {
            // first run failed
            if (missed && font_size == 4)
            {
                fprintf( stderr, "Texture too small to fit all characters.\n" );
                exit( 1 );
            }
            // found perfect size
            else if (missed && last_missed == 0 && font_size_step <= 1)
            {
                auto_size = 0;
                font_size -= font_size_step; // previous font size
            }
            else if (missed && font_size_step > 1)
            {
                font_size_step /= 2;
                font_size -= font_size_step;
            }
            else if (missed)
            {
                font_size -= font_size_step;
            }
            else if (missed == 0)
            {
                font_size += font_size_step;
            }
            delete_font(font);
            last_missed = missed;
        }
    }

    if(font == NULL)
    {
        fprintf( stderr, "Font not generated.\n" );
        exit( 1 );
    }

    printf( "Font filename           : %s\n"
            "Font size               : %.1f\n"
            "Padding                 : %.1f,%.1f,%.1f,%.1f\n"
            "Number of glyphs        : %ld\n"
            "Number of missed glyphs : %ld\n"
            "Texture size            : %ldx%ldx%ld\n"
            "Spacing                 : %ld,%ld\n"
            "Texture occupancy       : %.2f%%\n"
            "\n"
            "Header filename         : %s\n"
            "Variable name           : %s\n"
            "Render mode             : %s\n",
            font_filename,
            font_size,
            font->padding_left, font->padding_right, font->padding_top, font->padding_bottom,
            strlen(font_cache),
            missed,
            atlas->width, atlas->height, atlas->depth,
            atlas->spacing_horiz, atlas->spacing_vert,
            100.0 * atlas->used / (float)(atlas->width * atlas->height),
            header_filename,
            variable_name,
            rendermodes[rendermode] );

    size_t texture_size = atlas->width * atlas->height * atlas->depth;
    size_t glyph_count = font->glyphs->size;
    size_t max_kerning_count = 1;
    for( i=0; i < glyph_count; ++i )
    {
        texture_glyph_t **glyph_0x100 = *(texture_glyph_t ***) vector_get( font->glyphs, i );
	if(glyph_0x100) {
	    for( j=0; j < 0x100; ++j ) {
		texture_glyph_t *glyph;
		if(( glyph = glyph_0x100[j] )) {
		    size_t new_max = vector_size(glyph->kerning);
		    if( new_max > max_kerning_count )
			max_kerning_count = new_max;
		}
	    }
	}
    }



    // -------------
    // Headers
    // -------------

    // ------------------
    // Dump texture image
    // ------------------
    char image_filename[PATH_MAX]; strncpy(image_filename, header_filename, PATH_MAX);
    char *ext = strrchr(image_filename, '.');
    if (ext != NULL)
        strcpy(ext, ".png");
    else
        strcat(image_filename, ".png");

    dumpimage(atlas->data, atlas->width, atlas->height, atlas->depth, image_filename);


    // BEGIN BMFONT

    // File tags
    // =========
    //
    // info
    // ----
    //
    // This tag holds information on how the font was generated.
    //
    // face     This is the name of the true type font.
    // size     The size of the true type font.
    // bold     The font is bold.
    // italic   The font is italic.
    // charset  The name of the OEM charset used (when not unicode).
    // unicode  Set to 1 if it is the unicode charset.
    // stretchH The font height stretch in percentage. 100% means no stretch.
    // smooth   Set to 1 if smoothing was turned on.
    // aa       The supersampling level used. 1 means no supersampling was used.
    // padding  The padding for each character (up, right, down, left).
    // spacing  The spacing for each character (horizontal, vertical).
    // outline  The outline thickness for the characters.
    //
    // common
    // ------
    //
    // This tag holds information common to all characters.
    //
    // lineHeight   This is the distance in pixels between each line of text.
    // base         The number of pixels from the absolute top of the line to the base of the characters.
    // scaleW       The width of the texture, normally used to scale the x pos of the character image.
    // scaleH       The height of the texture, normally used to scale the y pos of the character image.
    // pages        The number of texture pages included in the font.
    // packed       Set to 1 if the monochrome characters have been packed into each of the texture channels. In this case alphaChnl describes what is stored in each channel.
    // alphaChnl    Set to 0 if the channel holds the glyph data, 1 if it holds the outline, 2 if it holds the glyph and the outline, 3 if its set to zero, and 4 if its set to one.
    // redChnl      Set to 0 if the channel holds the glyph data, 1 if it holds the outline, 2 if it holds the glyph and the outline, 3 if its set to zero, and 4 if its set to one.
    // greenChnl    Set to 0 if the channel holds the glyph data, 1 if it holds the outline, 2 if it holds the glyph and the outline, 3 if its set to zero, and 4 if its set to one.
    // blueChnl     Set to 0 if the channel holds the glyph data, 1 if it holds the outline, 2 if it holds the glyph and the outline, 3 if its set to zero, and 4 if its set to one.
    //
    // page
    // ----
    //
    // This tag gives the name of a texture file. There is one for each page in the font.
    //
    // id   The page id.
    // file The texture file name.
    //
    // char
    // ----
    //
    // This tag describes on character in the font. There is one for each included character in the font.
    //
    // id       The character id.
    // x        The left position of the character image in the texture.
    // y        The top position of the character image in the texture.
    // width    The width of the character image in the texture.
    // height   The height of the character image in the texture.
    // xoffset  How much the current position should be offset when copying the image from the texture to the screen.
    // yoffset  How much the current position should be offset when copying the image from the texture to the screen.
    // xadvance How much the current position should be advanced after drawing the character.
    // page     The texture page where the character image is found.
    // chnl     The texture channel where the character image is found (1 = blue, 2 = green, 4 = red, 8 = alpha, 15 = all channels).
    //
    // kerning
    // -------
    //
    // The kerning information is used to adjust the distance between certain characters, e.g. some characters should be placed closer to each other than others.
    //
    // first    The first character id.
    // second   The second character id.
    // amount   How much the x position should be adjusted when drawing the second character immediately following the first.

    // <?xml version="1.0"?>
    // <font>
    // <info face="HGE font" size="32" bold="0" italic="0" charset="" unicode="0" stretchH="100" smooth="1" aa="1" padding="0,0,0,0" spacing="2,2" />
    // <common lineHeight="27" base="27" scaleW="256" scaleH="136" pages="1" packed="0" />
    // <pages>
    //   <page id="0" file="HGE_font1.png" />
    // </pages>
    // <chars count="95" >
    //   <char id="32" x="0" y="0" width="8" height="27" xoffset="0" yoffset="0" xadvance="8" page="0" chnl="0" letter=" " />
    //   <char id="33" x="8" y="0" width="5" height="27" xoffset="0" yoffset="0" xadvance="5" page="0" chnl="0" letter="!" />
    //   ...
    // </chars>
    // </font>

#define roundi(x) (int)round(x)

    char bmf_header_filename[PATH_MAX]; strncpy(bmf_header_filename, header_filename, PATH_MAX);
    char *dot = strrchr(bmf_header_filename, '.');
    if(!dot || dot == bmf_header_filename)
        strcat(bmf_header_filename, ".fnt");
    else
        strcpy(dot, ".fnt");

    FILE *bfile = fopen( bmf_header_filename, "w" );

    const char *base_font_file = strrchr( font_filename, '/' );

    fprintf( bfile, "<?xml version=\"1.0\"?>\n<font>\n" );
    fprintf( bfile, "<info face=\"%s\" size=\"%d\" bold=\"0\" italic=\"0\" charset=\"\" unicode=\"0\" stretchH=\"100\" smooth=\"1\" aa=\"1\" padding=\"%d,%d,%d,%d\" spacing=\"%ld,%ld\" />\n",
        font->family?font->family:base_font_file?base_font_file+1:font_filename,
        roundi(font->size),
        roundi(font->padding_left),
        roundi(font->padding_right),
        roundi(font->padding_top),
        roundi(font->padding_bottom),
        atlas->spacing_horiz,
        atlas->spacing_vert
    );
    fprintf( bfile, "<common lineHeight=\"%d\" base=\"%d\" scaleW=\"%d\" scaleH=\"%d\" pages=\"1\" packed=\"0\" />\n",
        roundi(font->ascender - font->descender /* + font->linegap */),
        roundi(font->ascender),
        atlas->width,
        atlas->height
    );

    fprintf( bfile, "<pages>\n" );
    fprintf( bfile, "  <page id=\"0\" file=\"%s\" />\n", image_filename );
    fprintf( bfile, "</pages>\n" );

    // --------------
    // Texture glyphs
    // --------------
    fprintf( bfile, "<chars count=\"%d\">\n", glyph_count );
    for( i=0; i < glyph_count; ++i )
    {
        texture_glyph_t * glyph = *(texture_glyph_t **) vector_get( font->glyphs, i );
        fprintf( bfile, "  <char id=\"%u\" x=\"%d\" y=\"%d\" width=\"%d\" height=\"%d\" data_x=\"%d\" data_y=\"%d\" data_width=\"%d\" data_height=\"%d\" xoffset=\"%d\" yoffset=\"%d\" xadvance=\"%d\" page=\"0\" chnl=\"0\" letter=\"%s\"/>\n",
            glyph->codepoint,
            glyph->x, glyph->y, glyph->width, glyph->height,
            glyph->data_x, glyph->data_y, glyph->data_width, glyph->data_height,
            roundi(glyph->offset_x), roundi(font->ascender - glyph->offset_y),
            roundi(glyph->advance_x),
            xml_entity(glyph->codepoint)
        );
    }
    fprintf( bfile, "</chars>\n</font>\n" );

    fclose(bfile);

    // END BMFONT


    FILE *file = fopen( header_filename, "w" );

    // BEGIN C_HDR

    fprintf( file,
        "/* ============================================================================\n"
        " * Freetype GL - A C OpenGL Freetype engine\n"
        " * Platform:    Any\n"
        " * WWW:         https://github.com/rougier/freetype-gl\n"
        " * ----------------------------------------------------------------------------\n"
        " * Copyright 2011,2012 Nicolas P. Rougier. All rights reserved.\n"
        " *\n"
        " * Redistribution and use in source and binary forms, with or without\n"
        " * modification, are permitted provided that the following conditions are met:\n"
        " *\n"
        " *  1. Redistributions of source code must retain the above copyright notice,\n"
        " *     this list of conditions and the following disclaimer.\n"
        " *\n"
        " *  2. Redistributions in binary form must reproduce the above copyright\n"
        " *     notice, this list of conditions and the following disclaimer in the\n"
        " *     documentation and/or other materials provided with the distribution.\n"
        " *\n"
        " * THIS SOFTWARE IS PROVIDED BY NICOLAS P. ROUGIER ''AS IS'' AND ANY EXPRESS OR\n"
        " * IMPLIED WARRANTIES, INCLUDING, BUT NOT LIMITED TO, THE IMPLIED WARRANTIES OF\n"
        " * MERCHANTABILITY AND FITNESS FOR A PARTICULAR PURPOSE ARE DISCLAIMED. IN NO\n"
        " * EVENT SHALL NICOLAS P. ROUGIER OR CONTRIBUTORS BE LIABLE FOR ANY DIRECT,\n"
        " * INDIRECT, INCIDENTAL, SPECIAL, EXEMPLARY, OR CONSEQUENTIAL DAMAGES\n"
        " * (INCLUDING, BUT NOT LIMITED TO, PROCUREMENT OF SUBSTITUTE GOODS OR SERVICES;\n"
        " * LOSS OF USE, DATA, OR PROFITS; OR BUSINESS INTERRUPTION) HOWEVER CAUSED AND\n"
        " * ON ANY THEORY OF LIABILITY, WHETHER IN CONTRACT, STRICT LIABILITY, OR TORT\n"
        " * (INCLUDING NEGLIGENCE OR OTHERWISE) ARISING IN ANY WAY OUT OF THE USE OF\n"
        " * THIS SOFTWARE, EVEN IF ADVISED OF THE POSSIBILITY OF SUCH DAMAGE.\n"
        " *\n"
        " * The views and conclusions contained in the software and documentation are\n"
        " * those of the authors and should not be interpreted as representing official\n"
        " * policies, either expressed or implied, of Nicolas P. Rougier.\n"
        " * ============================================================================\n"
        " */\n\n");

    fprintf( file, 
        "/* ============================================================================\n"
        " * Parameters\n"
        " * ----------------------------------------------------------------------------\n"
        " * Font size: %f\n"
        " * Texture width: %d\n"
        " * Texture height: %d\n"
        " * Texture depth: %d\n"
        " * ===============================================================================\n"
        " */\n\n", 
        font_size, atlas->width, atlas->height, atlas->depth);


    // ----------------------
    // Structure declarations
    // ----------------------
    fprintf( file,
	     "#include <stddef.h>\n"
	     "#include <stdint.h>\n"
	     "#ifdef __cplusplus\n"
	     "extern \"C\" {\n"
	     "#endif\n"
	     "\n" );

    fprintf( file,
        "typedef struct\n"
        "{\n"
        "    uint32_t codepoint;\n"
        "    int width, height;\n"
        "    int offset_x, offset_y;\n"
        "    float advance_x, advance_y;\n"
        "    float s0, t0, s1, t1;\n"
        "    size_t kerning_count;\n"
        "    float kerning[%" PRIzu "][0x100];\n"
        "} texture_glyph_t;\n\n", max_kerning_count );

    fprintf( file,
	     "typedef struct\n"
	     "{\n"
	     "   texture_glyph_t *glyphs[0x100];\n"
	     "} texture_glyph_0x100_t;\n\n" );

    fprintf( file,
        "typedef struct\n"
        "{\n"
        "    size_t tex_width;\n"
        "    size_t tex_height;\n"
        "    size_t tex_depth;\n"
        "    unsigned char tex_data[%" PRIzu "];\n"
        "    float size;\n"
        "    float height;\n"
        "    float linegap;\n"
        "    float ascender;\n"
        "    float descender;\n"
        "    size_t glyphs_count;\n"
        "    texture_glyph_0x100_t glyphs[%" PRIzu "];\n"
        "} texture_font_t;\n\n", texture_size, glyph_count );

    texture_glyph_t * glyph;

    GLYPHS_ITERATOR(i, glyph, font->glyphs) {
	fprintf( file, "texture_glyph_t %s_glyph_%08x = ", variable_name, glyph->codepoint, glyph->codepoint );
 /*
        // Debugging information
        printf( "glyph : '%lc'\n",
                 glyph->codepoint );
        printf( "  size       : %dx%d\n",
                 glyph->width, glyph->height );
        printf( "  offset     : %+d%+d\n",
                 glyph->offset_x, glyph->offset_y );
        printf( "  advance    : %ff, %ff\n",
                 glyph->advance_x, glyph->advance_y );
        printf( "  tex coords.: %ff, %ff, %ff, %ff\n",
                 glyph->u0, glyph->v0, glyph->u1, glyph->v1 );

        printf( "  kerning    : " );
        if( glyph->kerning_count )
        {
            for( j=0; j < glyph->kerning_count; ++j )
            {
                printf( "('%lc', %ff)",
                         glyph->kerning[j].codepoint, glyph->kerning[j].kerning );
                if( j < (glyph->kerning_count-1) )
                {
                    printf( ", " );
                }
            }
        }
        else
        {
            printf( "None" );
        }
        printf( "\n\n" );
*/
	print_glyph(file, glyph);
    }
    GLYPHS_ITERATOR_END

    fprintf( file, "texture_font_t %s = {\n", variable_name );


    // ------------
    // Texture data
    // ------------
    fprintf( file, " %" PRIzu ", %" PRIzu ", %" PRIzu ",\n", atlas->width, atlas->height, atlas->depth );
    fprintf( file, " {" );
    for( i=0; i < texture_size; i+= 32 )
    {
        for( j=0; j < 32 && (j+i) < texture_size ; ++ j)
        {
            if( (j+i) < (texture_size-1) )
            {
                fprintf( file, "%d,", atlas->data[i+j] );
            }
            else
            {
                fprintf( file, "%d", atlas->data[i+j] );
            }
        }
        if( (j+i) < texture_size )
        {
            fprintf( file, "\n  " );
        }
    }
    fprintf( file, "}, \n" );


    // -------------------
    // Texture information
    // -------------------
    fprintf( file, " %ff, %ff, %ff, %ff, %ff, %" PRIzu ", \n",
            font->size, font->height,
            font->linegap,font->ascender, font->descender,
            glyph_count );

    // --------------
    // Texture glyphs
    // --------------
    fprintf( file, " {\n" );
<<<<<<< HEAD
    for( i=0; i < glyph_count; ++i )
    {
        texture_glyph_t * glyph = *(texture_glyph_t **) vector_get( font->glyphs, i );

/*
        // Debugging information
        printf( "glyph : '%lc'\n",
                 glyph->codepoint );
        printf( "  size       : %dx%d\n",
                 glyph->width, glyph->height );
        printf( "  offset     : %+d%+d\n",
                 glyph->offset_x, glyph->offset_y );
        printf( "  advance    : %ff, %ff\n",
                 glyph->advance_x, glyph->advance_y );
        printf( "  tex coords.: %ff, %ff, %ff, %ff\n",
                 glyph->u0, glyph->v0, glyph->u1, glyph->v1 );

        printf( "  kerning    : " );
        if( glyph->kerning_count )
        {
            for( j=0; j < glyph->kerning_count; ++j )
            {
                printf( "('%lc', %ff)",
                        glyph->kerning[j].codepoint, glyph->kerning[j].kerning );
                if( j < (glyph->kerning_count-1) )
                {
                    printf( ", " );
                }
            }
        }
        else
        {
            printf( "None" );
        }
        printf( "\n\n" );
*/

        // TextureFont
        fprintf( file, "  {%u, ", glyph->codepoint );
        fprintf( file, "%" PRIzu ", %" PRIzu ", ", glyph->width, glyph->height );
        fprintf( file, "%d, %d, ", glyph->offset_x, glyph->offset_y );
        fprintf( file, "%ff, %ff, ", glyph->advance_x, glyph->advance_y );
        fprintf( file, "%ff, %ff, %ff, %ff, ", glyph->s0, glyph->t0, glyph->s1, glyph->t1 );
        fprintf( file, "%" PRIzu ", ", vector_size(glyph->kerning) );
        if (vector_size(glyph->kerning) == 0) {
            fprintf( file, "0" );
        }
        else {
            fprintf( file, "{ " );
            for( j=0; j < vector_size(glyph->kerning); ++j )
            {
                kerning_t *kerning = (kerning_t *) vector_get( glyph->kerning, j);

                fprintf( file, "{%u, %ff}", kerning->codepoint, kerning->kerning );
                if( j < (vector_size(glyph->kerning)-1))
                {
                    fprintf( file, ", " );
                }
            }
            fprintf( file, "}" );
        }
        fprintf( file, " },\n" );
    }
=======
    GLYPHS_ITERATOR1(i, glyph, font->glyphs) {
	fprintf( file, " {\n" );
	GLYPHS_ITERATOR2(i, glyph, font->glyphs) {
	    fprintf( file, "  &%s_glyph_%08x,\n", variable_name, glyph->codepoint );
	} else {
	    fprintf( file, "  NULL,\n" );
	}
	GLYPHS_ITERATOR_END1;
	fprintf( file, " },\n" );
    } GLYPHS_ITERATOR_END2;
>>>>>>> 354f273d
    fprintf( file, " }\n};\n" );
    fprintf( file,
        "#ifdef __cplusplus\n"
        "}\n"
        "#endif\n" );

    fclose( file );

    return 0;
}


// Minimal C library to create uncompressed PNG images
// ---------------------------------------------------

// This struct holds the internal state of the PNG. The members should never be used directly.
struct libattopng_t {
    libattopng_type_t type;      /**< File type */
    size_t capacity;             /**< Reserved memory for raw data */
    char *data;                  /**< Raw pixel data, format depends on type */
    uint32_t *palette;           /**< Palette for image */
    size_t palette_length;       /**< Entries for palette, 0 if unused */
    size_t width;                /**< Image width */
    size_t height;               /**< Image height */

    char *out;                   /**< Buffer to store final PNG */
    size_t out_pos;              /**< Current size of output buffer */
    size_t out_capacity;         /**< Capacity of output buffer */
    uint32_t crc;                /**< Currecnt CRC32 checksum */
    uint16_t s1;                 /**< Helper variables for Adler checksum */
    uint16_t s2;                 /**< Helper variables for Adler checksum */
    size_t bpp;                  /**< Bytes per pixel */

    size_t stream_x;             /**< Current x coordinate for pixel streaming */
    size_t stream_y;             /**< Current y coordinate for pixel streaming */
};

#define LIBATTOPNG_ADLER_BASE 65521

static const uint32_t libattopng_crc32[256] = {
        0x00000000, 0x77073096, 0xee0e612c, 0x990951ba, 0x076dc419, 0x706af48f, 0xe963a535, 0x9e6495a3, 0x0edb8832,
        0x79dcb8a4, 0xe0d5e91e, 0x97d2d988, 0x09b64c2b, 0x7eb17cbd, 0xe7b82d07, 0x90bf1d91, 0x1db71064, 0x6ab020f2,
        0xf3b97148, 0x84be41de, 0x1adad47d, 0x6ddde4eb, 0xf4d4b551, 0x83d385c7, 0x136c9856, 0x646ba8c0, 0xfd62f97a,
        0x8a65c9ec, 0x14015c4f, 0x63066cd9, 0xfa0f3d63, 0x8d080df5, 0x3b6e20c8, 0x4c69105e, 0xd56041e4, 0xa2677172,
        0x3c03e4d1, 0x4b04d447, 0xd20d85fd, 0xa50ab56b, 0x35b5a8fa, 0x42b2986c, 0xdbbbc9d6, 0xacbcf940, 0x32d86ce3,
        0x45df5c75, 0xdcd60dcf, 0xabd13d59, 0x26d930ac, 0x51de003a, 0xc8d75180, 0xbfd06116, 0x21b4f4b5, 0x56b3c423,
        0xcfba9599, 0xb8bda50f, 0x2802b89e, 0x5f058808, 0xc60cd9b2, 0xb10be924, 0x2f6f7c87, 0x58684c11, 0xc1611dab,
        0xb6662d3d, 0x76dc4190, 0x01db7106, 0x98d220bc, 0xefd5102a, 0x71b18589, 0x06b6b51f, 0x9fbfe4a5, 0xe8b8d433,
        0x7807c9a2, 0x0f00f934, 0x9609a88e, 0xe10e9818, 0x7f6a0dbb, 0x086d3d2d, 0x91646c97, 0xe6635c01, 0x6b6b51f4,
        0x1c6c6162, 0x856530d8, 0xf262004e, 0x6c0695ed, 0x1b01a57b, 0x8208f4c1, 0xf50fc457, 0x65b0d9c6, 0x12b7e950,
        0x8bbeb8ea, 0xfcb9887c, 0x62dd1ddf, 0x15da2d49, 0x8cd37cf3, 0xfbd44c65, 0x4db26158, 0x3ab551ce, 0xa3bc0074,
        0xd4bb30e2, 0x4adfa541, 0x3dd895d7, 0xa4d1c46d, 0xd3d6f4fb, 0x4369e96a, 0x346ed9fc, 0xad678846, 0xda60b8d0,
        0x44042d73, 0x33031de5, 0xaa0a4c5f, 0xdd0d7cc9, 0x5005713c, 0x270241aa, 0xbe0b1010, 0xc90c2086, 0x5768b525,
        0x206f85b3, 0xb966d409, 0xce61e49f, 0x5edef90e, 0x29d9c998, 0xb0d09822, 0xc7d7a8b4, 0x59b33d17, 0x2eb40d81,
        0xb7bd5c3b, 0xc0ba6cad, 0xedb88320, 0x9abfb3b6, 0x03b6e20c, 0x74b1d29a, 0xead54739, 0x9dd277af, 0x04db2615,
        0x73dc1683, 0xe3630b12, 0x94643b84, 0x0d6d6a3e, 0x7a6a5aa8, 0xe40ecf0b, 0x9309ff9d, 0x0a00ae27, 0x7d079eb1,
        0xf00f9344, 0x8708a3d2, 0x1e01f268, 0x6906c2fe, 0xf762575d, 0x806567cb, 0x196c3671, 0x6e6b06e7, 0xfed41b76,
        0x89d32be0, 0x10da7a5a, 0x67dd4acc, 0xf9b9df6f, 0x8ebeeff9, 0x17b7be43, 0x60b08ed5, 0xd6d6a3e8, 0xa1d1937e,
        0x38d8c2c4, 0x4fdff252, 0xd1bb67f1, 0xa6bc5767, 0x3fb506dd, 0x48b2364b, 0xd80d2bda, 0xaf0a1b4c, 0x36034af6,
        0x41047a60, 0xdf60efc3, 0xa867df55, 0x316e8eef, 0x4669be79, 0xcb61b38c, 0xbc66831a, 0x256fd2a0, 0x5268e236,
        0xcc0c7795, 0xbb0b4703, 0x220216b9, 0x5505262f, 0xc5ba3bbe, 0xb2bd0b28, 0x2bb45a92, 0x5cb36a04, 0xc2d7ffa7,
        0xb5d0cf31, 0x2cd99e8b, 0x5bdeae1d, 0x9b64c2b0, 0xec63f226, 0x756aa39c, 0x026d930a, 0x9c0906a9, 0xeb0e363f,
        0x72076785, 0x05005713, 0x95bf4a82, 0xe2b87a14, 0x7bb12bae, 0x0cb61b38, 0x92d28e9b, 0xe5d5be0d, 0x7cdcefb7,
        0x0bdbdf21, 0x86d3d2d4, 0xf1d4e242, 0x68ddb3f8, 0x1fda836e, 0x81be16cd, 0xf6b9265b, 0x6fb077e1, 0x18b74777,
        0x88085ae6, 0xff0f6a70, 0x66063bca, 0x11010b5c, 0x8f659eff, 0xf862ae69, 0x616bffd3, 0x166ccf45, 0xa00ae278,
        0xd70dd2ee, 0x4e048354, 0x3903b3c2, 0xa7672661, 0xd06016f7, 0x4969474d, 0x3e6e77db, 0xaed16a4a, 0xd9d65adc,
        0x40df0b66, 0x37d83bf0, 0xa9bcae53, 0xdebb9ec5, 0x47b2cf7f, 0x30b5ffe9, 0xbdbdf21c, 0xcabac28a, 0x53b39330,
        0x24b4a3a6, 0xbad03605, 0xcdd70693, 0x54de5729, 0x23d967bf, 0xb3667a2e, 0xc4614ab8, 0x5d681b02, 0x2a6f2b94,
        0xb40bbe37, 0xc30c8ea1, 0x5a05df1b, 0x2d02ef8d
};

/* ------------------------------------------------------------------------ */
libattopng_t *libattopng_new(size_t width, size_t height, libattopng_type_t type) {
    libattopng_t *png;
    if (SIZE_MAX / 4 / width < height) {
        /* ensure no type leads to an integer overflow */
        return NULL;
    }
    png = (libattopng_t *) malloc(sizeof(libattopng_t));
    png->width = width;
    png->height = height;
    png->capacity = width * height;
    png->palette_length = 0;
    png->palette = NULL;
    png->out = NULL;
    png->out_capacity = 0;
    png->out_pos = 0;
    png->type = type;
    png->stream_x = 0;
    png->stream_y = 0;

    if (type == PNG_PALETTE) {
        png->palette = (uint32_t *) calloc(256, sizeof(uint32_t));
        if (!png->palette) {
            free(png);
            return NULL;
        }
        png->bpp = 1;
    } else if (type == PNG_GRAYSCALE) {
        png->bpp = 1;
    } else if (type == PNG_GRAYSCALE_ALPHA) {
        png->capacity *= 2;
        png->bpp = 2;
    } else if (type == PNG_RGB) {
        png->capacity *= 4;
        png->bpp = 3;
    } else if (type == PNG_RGBA) {
        png->capacity *= 4;
        png->bpp = 4;
    }

    png->data = (char *) malloc(png->capacity);
    if (!png->data) {
        free(png->palette);
        free(png);
        return NULL;
    }
    return png;
}

/* ------------------------------------------------------------------------ */
int libattopng_set_palette(libattopng_t *png, uint32_t *palette, size_t length) {
    if (length > 256) {
        return 1;
    }
    memmove(png->palette, palette, length * sizeof(uint32_t));
    png->palette_length = length;
    return 0;
}

/* ------------------------------------------------------------------------ */
void libattopng_set_pixel(libattopng_t *png, size_t x, size_t y, uint32_t color) {
    if (!png || x >= png->width || y >= png->height) {
        return;
    }
    if (png->type == PNG_PALETTE || png->type == PNG_GRAYSCALE) {
        png->data[x + y * png->width] = (char) (color & 0xff);
    } else if (png->type == PNG_GRAYSCALE_ALPHA) {
        ((uint16_t *) png->data)[x + y * png->width] = (uint16_t) (color & 0xffff);
    } else {
        ((uint32_t *) png->data)[x + y * png->width] = color;
    }
}

/* ------------------------------------------------------------------------ */
uint32_t libattopng_get_pixel(libattopng_t* png, size_t x, size_t y) {
    uint32_t pixel = 0;
    if (!png || x >= png->width || y >= png->height) {
        return pixel;
    }
    if (png->type == PNG_PALETTE || png->type == PNG_GRAYSCALE) {
        pixel = (uint32_t)(png->data[x + y * png->width] & 0xff);
    } else if (png->type == PNG_GRAYSCALE_ALPHA) {
        pixel = (uint32_t)(((uint16_t *) png->data)[x + y * png->width] & 0xffff);
    } else {
        pixel = ((uint32_t *) png->data)[x + y * png->width];
    }
    return pixel;
}

/* ------------------------------------------------------------------------ */
void libattopng_start_stream(libattopng_t* png, size_t x, size_t y) {
    if(!png || x >= png->width || y >= png->height) {
        return;
    }
    png->stream_x = x;
    png->stream_y = y;
}

/* ------------------------------------------------------------------------ */
void libattopng_put_pixel(libattopng_t* png, uint32_t color) {
    size_t x, y;
    if(!png) {
        return;
    }
    x = png->stream_x;
    y = png->stream_y;
    if (png->type == PNG_PALETTE || png->type == PNG_GRAYSCALE) {
        png->data[x + y * png->width] = (char) (color & 0xff);
    } else if (png->type == PNG_GRAYSCALE_ALPHA) {
        ((uint16_t *) png->data)[x + y * png->width] = (uint16_t) (color & 0xffff);
    } else {
        ((uint32_t *) png->data)[x + y * png->width] = color;
    }
    x++;
    if(x >= png->width) {
        x = 0;
        y++;
        if(y >= png->height) {
            y = 0;
        }
    }
    png->stream_x = x;
    png->stream_y = y;
}

/* ------------------------------------------------------------------------ */
static uint32_t libattopng_swap32(uint32_t num) {
    return ((num >> 24) & 0xff) |
           ((num << 8) & 0xff0000) |
           ((num >> 8) & 0xff00) |
           ((num << 24) & 0xff000000);
}

/* ------------------------------------------------------------------------ */
static uint32_t libattopng_crc(const unsigned char *data, size_t len, uint32_t crc) {
    for (size_t i = 0; i < len; i++) {
        crc = libattopng_crc32[(crc ^ data[i]) & 255] ^ (crc >> 8);
    }
    return crc;
}

/* ------------------------------------------------------------------------ */
static void libattopng_out_raw_write(libattopng_t *png, const char *data, size_t len) {
    for (size_t i = 0; i < len; i++) {
        png->out[png->out_pos++] = data[i];
    }
}

/* ------------------------------------------------------------------------ */
static void libattopng_out_raw_uint(libattopng_t *png, uint32_t val) {
    *(uint32_t *) (png->out + png->out_pos) = val;
    png->out_pos += 4;
}

/* ------------------------------------------------------------------------ */
static void libattopng_out_raw_uint16(libattopng_t *png, uint16_t val) {
    *(uint16_t *) (png->out + png->out_pos) = val;
    png->out_pos += 2;
}

/* ------------------------------------------------------------------------ */
static void libattopng_out_raw_uint8(libattopng_t *png, uint8_t val) {
    *(uint8_t *) (png->out + png->out_pos) = val;
    png->out_pos++;
}

/* ------------------------------------------------------------------------ */
static void libattopng_new_chunk(libattopng_t *png, const char *name, size_t len) {
    png->crc = 0xffffffff;
    libattopng_out_raw_uint(png, libattopng_swap32((uint32_t) len));
    png->crc = libattopng_crc((const unsigned char *) name, 4, png->crc);
    libattopng_out_raw_write(png, name, 4);
}

/* ------------------------------------------------------------------------ */
static void libattopng_end_chunk(libattopng_t *png) {
    libattopng_out_raw_uint(png, libattopng_swap32(~png->crc));
}

/* ------------------------------------------------------------------------ */
static void libattopng_out_uint32(libattopng_t *png, uint32_t val) {
    png->crc = libattopng_crc((const unsigned char *) &val, 4, png->crc);
    libattopng_out_raw_uint(png, val);
}

/* ------------------------------------------------------------------------ */
static void libattopng_out_uint16(libattopng_t *png, uint16_t val) {
    png->crc = libattopng_crc((const unsigned char *) &val, 2, png->crc);
    libattopng_out_raw_uint16(png, val);
}

/* ------------------------------------------------------------------------ */
static void libattopng_out_uint8(libattopng_t *png, uint8_t val) {
    png->crc = libattopng_crc((const unsigned char *) &val, 1, png->crc);
    libattopng_out_raw_uint8(png, val);
}

/* ------------------------------------------------------------------------ */
static void libattopng_out_write(libattopng_t *png, const char *data, size_t len) {
    png->crc = libattopng_crc((const unsigned char *) data, len, png->crc);
    libattopng_out_raw_write(png, data, len);
}

/* ------------------------------------------------------------------------ */
static void libattopng_out_write_adler(libattopng_t *png, unsigned char data) {
    libattopng_out_write(png, (char *) &data, 1);
    png->s1 = (uint16_t) ((png->s1 + data) % LIBATTOPNG_ADLER_BASE);
    png->s2 = (uint16_t) ((png->s2 + png->s1) % LIBATTOPNG_ADLER_BASE);
}

/* ------------------------------------------------------------------------ */
static void libattopng_pixel_header(libattopng_t *png, size_t offset, size_t bpl) {
    if (offset > bpl) {
        /* not the last line */
        libattopng_out_write(png, "\0", 1);
        libattopng_out_uint16(png, (uint16_t) bpl);
        libattopng_out_uint16(png, (uint16_t) ~bpl);
    } else {
        /* last line */
        libattopng_out_write(png, "\1", 1);
        libattopng_out_uint16(png, (uint16_t) offset);
        libattopng_out_uint16(png, (uint16_t) ~offset);
    }
}

/* ------------------------------------------------------------------------ */
char *libattopng_get_data(libattopng_t *png, size_t *len) {
    size_t index, bpl, raw_size, size, p, pos, corr;
    unsigned char *pixel;
    if (!png) {
        return NULL;
    }
    if (png->out) {
        /* delete old output if any */
        free(png->out);
    }
    png->out_capacity = png->capacity + 4096 * 8;
    png->out = (char *) malloc(png->out_capacity);
    png->out_pos = 0;
    if (!png->out) {
        return NULL;
    }

    libattopng_out_raw_write(png, "\211PNG\r\n\032\n", 8);

    /* IHDR */
    libattopng_new_chunk(png, "IHDR", 13);
    libattopng_out_uint32(png, libattopng_swap32((uint32_t) (png->width)));
    libattopng_out_uint32(png, libattopng_swap32((uint32_t) (png->height)));
    libattopng_out_uint8(png, 8); /* bit depth */
    libattopng_out_uint8(png, (uint8_t) png->type);
    libattopng_out_uint8(png, 0); /* compression */
    libattopng_out_uint8(png, 0); /* filter */
    libattopng_out_uint8(png, 0); /* interlace method */
    libattopng_end_chunk(png);

    /* palette */
    if (png->type == PNG_PALETTE) {
        char entry[3];
        size_t s = png->palette_length;
        if (s < 16) {
            s = 16; /* minimum palette length */
        }
        libattopng_new_chunk(png, "PLTE", 3 * s);
        for (index = 0; index < s; index++) {
            entry[0] = (char) (png->palette[index] & 255);
            entry[1] = (char) ((png->palette[index] >> 8) & 255);
            entry[2] = (char) ((png->palette[index] >> 16) & 255);
            libattopng_out_write(png, entry, 3);
        }
        libattopng_end_chunk(png);

        /* transparency */
        libattopng_new_chunk(png, "tRNS", s);
        for (index = 0; index < s; index++) {
            entry[0] = (char) ((png->palette[index] >> 24) & 255);
            libattopng_out_write(png, entry, 1);
        }
        libattopng_end_chunk(png);
    }

    /* data */
    bpl = 1 + png->bpp * png->width;
    raw_size = png->height * bpl;
    size = 2 + png->height * (5 + bpl) + 4;
    libattopng_new_chunk(png, "IDAT", size);
    libattopng_out_write(png, "\170\332", 2);

    pixel = (unsigned char *) png->data;
    png->s1 = 1;
    png->s2 = 0;
    index = 0;
    if (png->type == PNG_RGB) {
        corr = 1;
    } else {
        corr = 0;
    }
    for (pos = 0; pos < png->width * png->height; pos++) {
        if (index == 0) {
            /* line header */
            libattopng_pixel_header(png, raw_size, bpl);
            libattopng_out_write_adler(png, 0); /* no filter */
            raw_size--;
        }

        /* pixel */
        for (p = 0; p < png->bpp; p++) {
            libattopng_out_write_adler(png, *pixel);
            pixel++;
        }
        pixel += corr;

        raw_size -= png->bpp;
        index = (index + 1) % png->width;
    }
    /* checksum */
    png->s1 %= LIBATTOPNG_ADLER_BASE;
    png->s2 %= LIBATTOPNG_ADLER_BASE;
    libattopng_out_uint32(png, libattopng_swap32((uint32_t) ((png->s2 << 16) | png->s1)));
    libattopng_end_chunk(png);

    /* end of image */
    libattopng_new_chunk(png, "IEND", 0);
    libattopng_end_chunk(png);

    if (len) {
        *len = png->out_pos;
    }
    return png->out;
}

/* ------------------------------------------------------------------------ */
int libattopng_save(libattopng_t *png, const char *filename) {
    size_t len;
    FILE* f;
    char *data = libattopng_get_data(png, &len);
    if (!data) {
        return 1;
    }
    f = fopen(filename, "wb");
    if (!f) {
        return 1;
    }
    if (fwrite(data, len, 1, f) != 1) {
        fclose(f);
        return 1;
    }
    fclose(f);
    return 0;
}

/* ------------------------------------------------------------------------ */
void libattopng_destroy(libattopng_t *png) {
    if (!png) {
        return;
    }
    free(png->palette);
    png->palette = NULL;
    free(png->out);
    png->out = NULL;
    free(png->data);
    png->data = NULL;
    free(png);
}<|MERGE_RESOLUTION|>--- conflicted
+++ resolved
@@ -49,8 +49,6 @@
              "--padding <left,right,top,bottom> --spacing <spacing value> "
              "--rendermode <one of 'normal', 'outline_edge', 'outline_positive', 'outline_negative' or 'sdf'>\n" );
 }
-
-<<<<<<< HEAD
 
 // ------------------------------------------------------------- dump image ---
 void dumpimage_tga( const char *buffer, const int width, const int height, const int depth, const char* path )
@@ -171,7 +169,6 @@
     return XML_CHAR;
 }
 
-=======
 void print_glyph(FILE * file, texture_glyph_t * glyph)
 {
     // TextureFont
@@ -182,26 +179,26 @@
     fprintf( file, "%ff, %ff, %ff, %ff, ", glyph->s0, glyph->t0, glyph->s1, glyph->t1 );
     fprintf( file, "%" PRIzu ", ", vector_size(glyph->kerning) );
     if (vector_size(glyph->kerning) == 0) {
-	fprintf( file, "0" );
+        fprintf( file, "0" );
     } else {
-	int k;
-	fprintf( file, "{ " );
-	for( k=0; k < vector_size(glyph->kerning); ++k ) {
-	    float *kerning = *(float **) vector_get( glyph->kerning, k);
-	    int l;
-	    fprintf( file, "{" );
-	    for( l=0; l<0xff; l++ )
-		fprintf( file, " %ff,", kerning[l] );
-	    fprintf( file, " %ff }", kerning[0xFF] );
-
-	    if( k < (vector_size(glyph->kerning)-1))
-		fprintf( file, ",\n" );
-	}
-	fprintf( file, " }" );
+        int k;
+        fprintf( file, "{ " );
+        for( k=0; k < vector_size(glyph->kerning); ++k ) {
+            float *kerning = *(float **) vector_get( glyph->kerning, k);
+            int l;
+            fprintf( file, "{" );
+            for( l=0; l<0xff; l++ )
+                fprintf( file, " %ff,", kerning[l] );
+            fprintf( file, " %ff }", kerning[0xFF] );
+
+            if( k < (vector_size(glyph->kerning)-1))
+                fprintf( file, ",\n" );
+        }
+        fprintf( file, " }" );
     }
     fprintf( file, " };\n" );
 }
->>>>>>> 354f273d
+
 // ------------------------------------------------------------------- main ---
 int main( int argc, char **argv )
 {
@@ -835,9 +832,9 @@
         " * Parameters\n"
         " * ----------------------------------------------------------------------------\n"
         " * Font size: %f\n"
-        " * Texture width: %d\n"
-        " * Texture height: %d\n"
-        " * Texture depth: %d\n"
+        " * Texture width: %ld\n"
+        " * Texture height: %ld\n"
+        " * Texture depth: %ld\n"
         " * ===============================================================================\n"
         " */\n\n", 
         font_size, atlas->width, atlas->height, atlas->depth);
@@ -891,40 +888,8 @@
     texture_glyph_t * glyph;
 
     GLYPHS_ITERATOR(i, glyph, font->glyphs) {
-	fprintf( file, "texture_glyph_t %s_glyph_%08x = ", variable_name, glyph->codepoint, glyph->codepoint );
- /*
-        // Debugging information
-        printf( "glyph : '%lc'\n",
-                 glyph->codepoint );
-        printf( "  size       : %dx%d\n",
-                 glyph->width, glyph->height );
-        printf( "  offset     : %+d%+d\n",
-                 glyph->offset_x, glyph->offset_y );
-        printf( "  advance    : %ff, %ff\n",
-                 glyph->advance_x, glyph->advance_y );
-        printf( "  tex coords.: %ff, %ff, %ff, %ff\n",
-                 glyph->u0, glyph->v0, glyph->u1, glyph->v1 );
-
-        printf( "  kerning    : " );
-        if( glyph->kerning_count )
-        {
-            for( j=0; j < glyph->kerning_count; ++j )
-            {
-                printf( "('%lc', %ff)",
-                         glyph->kerning[j].codepoint, glyph->kerning[j].kerning );
-                if( j < (glyph->kerning_count-1) )
-                {
-                    printf( ", " );
-                }
-            }
-        }
-        else
-        {
-            printf( "None" );
-        }
-        printf( "\n\n" );
-*/
-	print_glyph(file, glyph);
+        fprintf( file, "texture_glyph_t %s_glyph_%08x = ", variable_name, glyph->codepoint, glyph->codepoint );
+        print_glyph(file, glyph);
     }
     GLYPHS_ITERATOR_END
 
@@ -936,7 +901,7 @@
     // ------------
     fprintf( file, " %" PRIzu ", %" PRIzu ", %" PRIzu ",\n", atlas->width, atlas->height, atlas->depth );
     fprintf( file, " {" );
-    for( i=0; i < texture_size; i+= 32 )
+    for( i=0; i < texture_size; i+=32 )
     {
         for( j=0; j < 32 && (j+i) < texture_size ; ++ j)
         {
@@ -969,82 +934,16 @@
     // Texture glyphs
     // --------------
     fprintf( file, " {\n" );
-<<<<<<< HEAD
-    for( i=0; i < glyph_count; ++i )
-    {
-        texture_glyph_t * glyph = *(texture_glyph_t **) vector_get( font->glyphs, i );
-
-/*
-        // Debugging information
-        printf( "glyph : '%lc'\n",
-                 glyph->codepoint );
-        printf( "  size       : %dx%d\n",
-                 glyph->width, glyph->height );
-        printf( "  offset     : %+d%+d\n",
-                 glyph->offset_x, glyph->offset_y );
-        printf( "  advance    : %ff, %ff\n",
-                 glyph->advance_x, glyph->advance_y );
-        printf( "  tex coords.: %ff, %ff, %ff, %ff\n",
-                 glyph->u0, glyph->v0, glyph->u1, glyph->v1 );
-
-        printf( "  kerning    : " );
-        if( glyph->kerning_count )
-        {
-            for( j=0; j < glyph->kerning_count; ++j )
-            {
-                printf( "('%lc', %ff)",
-                        glyph->kerning[j].codepoint, glyph->kerning[j].kerning );
-                if( j < (glyph->kerning_count-1) )
-                {
-                    printf( ", " );
-                }
-            }
-        }
-        else
-        {
-            printf( "None" );
-        }
-        printf( "\n\n" );
-*/
-
-        // TextureFont
-        fprintf( file, "  {%u, ", glyph->codepoint );
-        fprintf( file, "%" PRIzu ", %" PRIzu ", ", glyph->width, glyph->height );
-        fprintf( file, "%d, %d, ", glyph->offset_x, glyph->offset_y );
-        fprintf( file, "%ff, %ff, ", glyph->advance_x, glyph->advance_y );
-        fprintf( file, "%ff, %ff, %ff, %ff, ", glyph->s0, glyph->t0, glyph->s1, glyph->t1 );
-        fprintf( file, "%" PRIzu ", ", vector_size(glyph->kerning) );
-        if (vector_size(glyph->kerning) == 0) {
-            fprintf( file, "0" );
-        }
-        else {
-            fprintf( file, "{ " );
-            for( j=0; j < vector_size(glyph->kerning); ++j )
-            {
-                kerning_t *kerning = (kerning_t *) vector_get( glyph->kerning, j);
-
-                fprintf( file, "{%u, %ff}", kerning->codepoint, kerning->kerning );
-                if( j < (vector_size(glyph->kerning)-1))
-                {
-                    fprintf( file, ", " );
-                }
-            }
-            fprintf( file, "}" );
-        }
+    GLYPHS_ITERATOR1(i, glyph, font->glyphs) {
+        fprintf( file, " {\n" );
+        GLYPHS_ITERATOR2(i, glyph, font->glyphs) {
+            fprintf( file, "  &%s_glyph_%08x,\n", variable_name, glyph->codepoint );
+        } else {
+            fprintf( file, "  NULL,\n" );
+        }
+        GLYPHS_ITERATOR_END1;
         fprintf( file, " },\n" );
-    }
-=======
-    GLYPHS_ITERATOR1(i, glyph, font->glyphs) {
-	fprintf( file, " {\n" );
-	GLYPHS_ITERATOR2(i, glyph, font->glyphs) {
-	    fprintf( file, "  &%s_glyph_%08x,\n", variable_name, glyph->codepoint );
-	} else {
-	    fprintf( file, "  NULL,\n" );
-	}
-	GLYPHS_ITERATOR_END1;
-	fprintf( file, " },\n" );
     } GLYPHS_ITERATOR_END2;
->>>>>>> 354f273d
     fprintf( file, " }\n};\n" );
     fprintf( file,
         "#ifdef __cplusplus\n"

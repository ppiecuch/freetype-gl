/* ============================================================================
 * Freetype GL - A C OpenGL Freetype engine
 * Platform:    Any
 * WWW:         http://code.google.com/p/freetype-gl/
 * ----------------------------------------------------------------------------
 * Copyright 2011,2012 Nicolas P. Rougier. All rights reserved.
 *
 * Redistribution and use in source and binary forms, with or without
 * modification, are permitted provided that the following conditions are met:
 *
 *  1. Redistributions of source code must retain the above copyright notice,
 *     this list of conditions and the following disclaimer.
 *
 *  2. Redistributions in binary form must reproduce the above copyright
 *     notice, this list of conditions and the following disclaimer in the
 *     documentation and/or other materials provided with the distribution.
 *
 * THIS SOFTWARE IS PROVIDED BY NICOLAS P. ROUGIER ''AS IS'' AND ANY EXPRESS OR
 * IMPLIED WARRANTIES, INCLUDING, BUT NOT LIMITED TO, THE IMPLIED WARRANTIES OF
 * MERCHANTABILITY AND FITNESS FOR A PARTICULAR PURPOSE ARE DISCLAIMED. IN NO
 * EVENT SHALL NICOLAS P. ROUGIER OR CONTRIBUTORS BE LIABLE FOR ANY DIRECT,
 * INDIRECT, INCIDENTAL, SPECIAL, EXEMPLARY, OR CONSEQUENTIAL DAMAGES
 * (INCLUDING, BUT NOT LIMITED TO, PROCUREMENT OF SUBSTITUTE GOODS OR SERVICES;
 * LOSS OF USE, DATA, OR PROFITS; OR BUSINESS INTERRUPTION) HOWEVER CAUSED AND
 * ON ANY THEORY OF LIABILITY, WHETHER IN CONTRACT, STRICT LIABILITY, OR TORT
 * (INCLUDING NEGLIGENCE OR OTHERWISE) ARISING IN ANY WAY OUT OF THE USE OF
 * THIS SOFTWARE, EVEN IF ADVISED OF THE POSSIBILITY OF SUCH DAMAGE.
 *
 * The views and conclusions contained in the software and documentation are
 * those of the authors and should not be interpreted as representing official
 * policies, either expressed or implied, of Nicolas P. Rougier.
 * ============================================================================
 */
#ifndef __FONT_MANAGER_H__
#define __FONT_MANAGER_H__

#ifdef __cplusplus
extern "C" {
#endif

#include "vector.h"
#include "markup.h"
#include "texture-font.h"
#include "texture-atlas.h"

<<<<<<< HEAD
=======
#ifdef __cplusplus
namespace ftgl {
#endif

>>>>>>> 87204894
/**
 * @file   font-manager.h
 * @author Nicolas Rougier (Nicolas.Rougier@inria.fr)
 *
 * @defgroup font-manager Font manager
 *
 * Structure in charge of caching fonts.
 *
 * <b>Example Usage</b>:
 * @code
 * #include "font-manager.h"
 *
 * int main( int arrgc, char *argv[] )
 * {
 *     font_manager_t * manager = manager_new( 512, 512, 1 );
 *     texture_font_t * font = font_manager_get( manager, "Mono", 12, 0, 0 );
 *
 *     return 0;
 * }
 * @endcode
 *
 * @{
 */


/**
 * Structure in charge of caching fonts.
 */
typedef struct font_manager_t {
    /**
     * Texture atlas to hold font glyphs.
     */
    texture_atlas_t * atlas;

    /**
     * Cached textures.
     */
    vector_t * fonts;

    /**
     * Default glyphs to be loaded when loading a new font.
     */
    wchar_t * cache;

} font_manager_t;



/**
 * Creates a new empty font manager.
 *
 * @param   width   width of the underlying atlas
 * @param   height  height of the underlying atlas
 * @param   depth   bit depth of the underlying atlas
 *
 * @return          a new font manager.
 *
 */
  font_manager_t *
  font_manager_new( size_t width,
                    size_t height,
                    size_t depth );


/**
 *  Deletes a font manager.
 *
 *  @param self a font manager.
 */
  void
  font_manager_delete( font_manager_t *self );


/**
 *  Deletes a font from the font manager.
 *
 *  Note that font glyphs are not removed from the atlas.
 *
 *  @param self a font manager.
 *  @param font font to be deleted
 *
 */
  void
  font_manager_delete_font( font_manager_t * self,
                            texture_font_t * font );


/**
 *  Request for a font based on a filename.
 *
 *  @param self     a font manager.
 *  @param filename font filename
 *  @param size     font size
 *
 *  @return Requested font
 */
  texture_font_t *
  font_manager_get_from_filename( font_manager_t * self,
                                  const char * filename,
                                  const float size );


/**
 *  Request for a font based on a description
 *
 *  @param self     a font manager
 *  @param family   font family
 *  @param size     font size
 *  @param bold     whether font is bold
 *  @param italic   whether font is italic
 *
 *  @return Requested font
 */
  texture_font_t *
  font_manager_get_from_description( font_manager_t * self,
                                     const char * family,
                                     const float size,
                                     const int bold,
                                     const int italic );


/**
 *  Request for a font based on a markup
 *
 *  @param self    a font manager
 *  @param markup  Markup describing a font
 *
 *  @return Requested font
 */
  texture_font_t *
  font_manager_get_from_markup( font_manager_t *self,
                                const markup_t *markup );


/**
 *  Search for a font filename that match description.
 *
 *  @param self    a font manager
 *  @param family   font family
 *  @param size     font size
 *  @param bold     whether font is bold
 *  @param italic   whether font is italic
 *
 *  @return Requested font filename
 */
  char *
  font_manager_match_description( font_manager_t * self,
                                  const char * family,
                                  const float size,
                                  const int bold,
                                  const int italic );

/** @} */

#ifdef __cplusplus
}
<<<<<<< HEAD
#endif // ifdef __cplusplus

#endif /* __FONT_MANAGER_H__ */
=======
}
#endif // ifdef __cplusplus

#endif /* __FONT_MANAGER_H__ */
>>>>>>> 87204894
<|MERGE_RESOLUTION|>--- conflicted
+++ resolved
@@ -43,13 +43,10 @@
 #include "texture-font.h"
 #include "texture-atlas.h"
 
-<<<<<<< HEAD
-=======
 #ifdef __cplusplus
 namespace ftgl {
 #endif
 
->>>>>>> 87204894
 /**
  * @file   font-manager.h
  * @author Nicolas Rougier (Nicolas.Rougier@inria.fr)
@@ -206,13 +203,7 @@
 
 #ifdef __cplusplus
 }
-<<<<<<< HEAD
-#endif // ifdef __cplusplus
-
-#endif /* __FONT_MANAGER_H__ */
-=======
 }
 #endif // ifdef __cplusplus
 
-#endif /* __FONT_MANAGER_H__ */
->>>>>>> 87204894
+#endif /* __FONT_MANAGER_H__ */
--- conflicted
+++ resolved
@@ -53,13 +53,10 @@
 #include "vector.h"
 #include "vec234.h"
 
-<<<<<<< HEAD
-=======
 #ifdef __cplusplus
 namespace ftgl {
 #endif
 
->>>>>>> 87204894
 /**
  * @file   texture-atlas.h
  * @author Nicolas Rougier (Nicolas.Rougier@inria.fr)
@@ -227,10 +224,8 @@
 
 #ifdef __cplusplus
 }
-<<<<<<< HEAD
-=======
+
 }
->>>>>>> 87204894
 #endif
 
 #endif /* __TEXTURE_ATLAS_H__ */
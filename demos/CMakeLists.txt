# Freetype GL - A C OpenGL Freetype engine
#
# Distributed under the OSI-approved BSD 2-Clause License.  See accompanying
# file `LICENSE` for more details.

macro(CREATE_DEMO _target _sources)
    add_executable(${_target} ${_sources} $<TARGET_OBJECTS:demo-utils>)
    if(${_target} MATCHES "^harfbuzz")
        target_link_libraries(${_target}
            freetype-gl-hb
            ${HARFBUZZ_LIBRARIES}
        )
    else()
        target_link_libraries(${_target}
            freetype-gl
        )
    endif()
    target_link_libraries(${_target}
        glfw
        ${OPENGL_LIBRARY}
<<<<<<< HEAD
        ${GLFW3_LIBRARY}
        ${GLFW3_LIBRARIES}
=======
>>>>>>> fa21851d
        ${FREETYPE_LIBRARIES}
        ${MATH_LIBRARY}
        ${GLEW_LIBRARY}
    )

    if(MSVC AND NOT (MSVC_VERSION LESS 1900))
        # prevent error LNK2019: unresolved external symbol _sprintf referenced in function __bdf_parse_properties
        # see http://stackoverflow.com/a/32418900/469659
        target_link_libraries(${_target} "legacy_stdio_definitions.lib")
    endif()
endmacro()

if(WIN32 OR WIN64)
    set(ENV{ANT_TWEAK_BAR_ROOT}
        ${CMAKE_CURRENT_SOURCE_DIR}/../windows/AntTweakBar
    )
endif()

# Find dependencies
<<<<<<< HEAD
find_package(glfw3 REQUIRED)
if(APPLE AND EXISTS "${CMAKE_SOURCE_DIR}/darwin/AntTeakBar")
 set(ANT_TWEAK_BAR_INCLUDE_PATH "${CMAKE_SOURCE_DIR}/darwin/AntTeakBar")
ELSE()
 find_package(AntTweakBar)
ENDIF()
=======
find_package(glfw3 3.2 REQUIRED)
find_package(AntTweakBar)
>>>>>>> fa21851d
find_package(FontConfig)

add_library(demo-utils OBJECT
    mat4.h
    mat4.c
    screenshot-util.h
    screenshot-util.c
    shader.h
    shader.c
)

target_include_directories(demo-utils
    PUBLIC $<TARGET_PROPERTY:glfw,INTERFACE_INCLUDE_DIRECTORIES>
)

add_custom_command(
    DEPENDS
        makefont
        ${CMAKE_CURRENT_SOURCE_DIR}/CMakeLists.txt
    COMMAND
        ../$<$<BOOL:MSVC>:$(Configuration)/>makefont
    ARGS
        --font fonts/Vera.ttf
        --header ${CMAKE_CURRENT_SOURCE_DIR}/vera-16.h
        --size 16
        --variable font
    WORKING_DIRECTORY ${CMAKE_CURRENT_BINARY_DIR}
    OUTPUT ${CMAKE_CURRENT_SOURCE_DIR}/vera-16.h
)

add_custom_target(generate-embedded-font
    DEPENDS ${CMAKE_CURRENT_SOURCE_DIR}/vera-16.h
)

create_demo(embedded-font embedded-font.c)
add_dependencies(embedded-font generate-embedded-font)

create_demo(texture texture.c)
create_demo(font font.c)
create_demo(benchmark benchmark.c)
create_demo(console console.c)
create_demo(cube cube.c)
create_demo(glyph glyph.c)
create_demo(cartoon cartoon.c)
create_demo(outline outline.c)
create_demo(lcd lcd.c)
create_demo(gamma gamma.c)
create_demo(ansi ansi.c)
create_demo(subpixel subpixel.c)
create_demo(distance-field distance-field.c)
create_demo(distance-field-2 distance-field-2.c)
create_demo(distance-field-3 distance-field-3.c)

if(FONTCONFIG_FOUND)
    include_directories(${FONTCONFIG_INCLUDE_DIR})
    create_demo(markup markup.c)
    target_link_libraries(markup ${FONTCONFIG_LIBRARY})
endif()

if(ANT_TWEAK_BAR_FOUND)
    include_directories(${ANT_TWEAK_BAR_INCLUDE_PATH})
    create_demo(atb-agg atb-agg.c)
    target_link_libraries(atb-agg ${ANT_TWEAK_BAR_LIBRARY})
    set_target_properties(atb-agg PROPERTIES LINKER_LANGUAGE CXX)
endif()

if(TARGET freetype-gl-hb)
    create_demo(harfbuzz harfbuzz.c)
    create_demo(harfbuzz-texture harfbuzz-texture.c)
    target_include_directories(harfbuzz
        BEFORE
        PRIVATE ${CMAKE_CURRENT_SOURCE_DIR}/../harfbuzz
        PRIVATE ${HARFBUZZ_INCLUDE_DIRS}
    )
    target_include_directories(harfbuzz-texture
        BEFORE
        PRIVATE ${CMAKE_CURRENT_SOURCE_DIR}/../harfbuzz
        PRIVATE ${HARFBUZZ_INCLUDE_DIRS}
    )
endif()

# Copy font and shaders into build directory for in-place testing
file(COPY ../fonts DESTINATION ${CMAKE_CURRENT_BINARY_DIR})
file(COPY ../data DESTINATION ${CMAKE_CURRENT_BINARY_DIR})
file(COPY ../shaders DESTINATION ${CMAKE_CURRENT_BINARY_DIR})

if(MSVC)
    foreach(config ${CMAKE_CONFIGURATION_TYPES})
        file(COPY ../fonts DESTINATION ${CMAKE_CURRENT_BINARY_DIR}/${config})
        file(COPY ../data DESTINATION ${CMAKE_CURRENT_BINARY_DIR}/${config})
        file(COPY ../shaders DESTINATION ${CMAKE_CURRENT_BINARY_DIR}/${config})
    endforeach()
endif()<|MERGE_RESOLUTION|>--- conflicted
+++ resolved
@@ -4,7 +4,7 @@
 # file `LICENSE` for more details.
 
 macro(CREATE_DEMO _target _sources)
-    add_executable(${_target} ${_sources} $<TARGET_OBJECTS:demo-utils>)
+    add_executable(${_target} ${_sources} ${ARGN} $<TARGET_OBJECTS:demo-utils>)
     if(${_target} MATCHES "^harfbuzz")
         target_link_libraries(${_target}
             freetype-gl-hb
@@ -18,11 +18,6 @@
     target_link_libraries(${_target}
         glfw
         ${OPENGL_LIBRARY}
-<<<<<<< HEAD
-        ${GLFW3_LIBRARY}
-        ${GLFW3_LIBRARIES}
-=======
->>>>>>> fa21851d
         ${FREETYPE_LIBRARIES}
         ${MATH_LIBRARY}
         ${GLEW_LIBRARY}
@@ -42,17 +37,15 @@
 endif()
 
 # Find dependencies
-<<<<<<< HEAD
-find_package(glfw3 REQUIRED)
+find_package(glfw3 3.2 REQUIRED)
 if(APPLE AND EXISTS "${CMAKE_SOURCE_DIR}/darwin/AntTeakBar")
  set(ANT_TWEAK_BAR_INCLUDE_PATH "${CMAKE_SOURCE_DIR}/darwin/AntTeakBar")
+ set(ANT_TWEAK_BAR_SOURCES "${CMAKE_SOURCE_DIR}/darwin/AntTeakBar/AntTweakBar.mm")
+ set(ANT_TWEAK_BAR_LIBRARY "${CMAKE_SOURCE_DIR}/darwin/AntTeakBar/AntTweakBar.mm")
+ set(ANT_TWEAK_BAR_FOUND 1)
 ELSE()
  find_package(AntTweakBar)
 ENDIF()
-=======
-find_package(glfw3 3.2 REQUIRED)
-find_package(AntTweakBar)
->>>>>>> fa21851d
 find_package(FontConfig)
 
 add_library(demo-utils OBJECT

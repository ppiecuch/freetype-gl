/* Freetype GL - A C OpenGL Freetype engine
 *
 * Distributed under the OSI-approved BSD 2-Clause License.  See accompanying
 * file `LICENSE` for more details.
 */
#include <assert.h>
#include <stdlib.h>
#include <string.h>
#include <stdio.h>
#include "vector.h"
<<<<<<< HEAD
#include "freetype-gl-err.h"
#include "platform.h"
=======
#include "ftgl-utils.h"

>>>>>>> 046ab4d2


// ------------------------------------------------------------- vector_new ---
vector_t *
vector_new( size_t item_size )
{
    vector_t *self = (vector_t *) malloc( sizeof(vector_t) );
    assert( item_size );

    if( !self )
    {
<<<<<<< HEAD
        freetype_gl_error( Out_Of_Memory,
			   "line %d: No more memory for allocating data\n", __LINE__ );
	return NULL;
=======
        log_error(
                 "line %d: No more memory for allocating data\n", __LINE__ );
        exit( EXIT_FAILURE );
>>>>>>> 046ab4d2
    }
    self->item_size = item_size;
    self->size      = 0;
    self->capacity  = 1;
    self->items     = calloc( self->item_size, self->capacity );
    return self;
}



// ---------------------------------------------------------- vector_delete ---
void
vector_delete( vector_t *self )
{
    assert( self );

    free( self->items );
    free( self );
}



// ------------------------------------------------------------- vector_get ---
const void *
vector_get( const vector_t *self,
            size_t index )
{
    assert( self );
    assert( self->size );
    assert( index  < self->size );

    return (char*)(self->items) + index * self->item_size;
}



// ----------------------------------------------------------- vector_front ---
const void *
vector_front( const vector_t *self )
{
    assert( self );
    assert( self->size );

    return vector_get( self, 0 );
}


// ------------------------------------------------------------ vector_back ---
const void *
vector_back( const vector_t *self )
{
    assert( self );
    assert( self->size );

    return vector_get( self, self->size-1 );
}


// -------------------------------------------------------- vector_contains ---
int
vector_contains( const vector_t *self,
                 const void *item,
                 int (*cmp)(const void *, const void *) )
{
    size_t i;
    assert( self );

    for( i=0; i<self->size; ++i )
    {
        if( (*cmp)(item, vector_get(self,i) ) == 0 )
        {
            return 1;
        }
    }
   return 0;
}


// ----------------------------------------------------------- vector_empty ---
int
vector_empty( const vector_t *self )
{
    assert( self );

    return self->size == 0;
}


// ------------------------------------------------------------ vector_size ---
size_t
vector_size( const vector_t *self )
{
    assert( self );

    return self->size;
}


// --------------------------------------------------------- vector_reserve ---
void
vector_reserve( vector_t *self,
                const size_t size )
{
    assert( self );

    if( self->capacity < size)
    {
        self->items = realloc( self->items, size * self->item_size );
	memset( (char *)(self->items) + self->capacity * self->item_size, 0,
		(size - self->capacity) * self->item_size );
        self->capacity = size;
    }
}


// -------------------------------------------------------- vector_capacity ---
size_t
vector_capacity( const vector_t *self )
{
    assert( self );

    return self->capacity;
}


// ---------------------------------------------------------- vector_shrink ---
void
vector_shrink( vector_t *self )
{
    assert( self );

    if( self->capacity > self->size )
    {
        self->items = realloc( self->items, self->size * self->item_size );
    }
    self->capacity = self->size;
}


// ----------------------------------------------------------- vector_clear ---
void
vector_clear( vector_t *self )
{
    assert( self );

    memset( (char *)(self->items), 0, self->size * self->item_size);
    self->size = 0;
}


// ------------------------------------------------------------- vector_set ---
void
vector_set( vector_t *self,
            const size_t index,
            const void *item )
{
    assert( self );
    assert( self->size );
    assert( index  < self->size );

    memcpy( (char *)(self->items) + index * self->item_size,
            item, self->item_size );
}


// ---------------------------------------------------------- vector_insert ---
void
vector_insert( vector_t *self,
               const size_t index,
               const void *item )
{
    assert( self );
    assert( index <= self->size);

    if( self->capacity <= self->size )
    {
        vector_reserve(self, 2 * self->capacity );
    }
    if( index < self->size )
    {
        memmove( (char *)(self->items) + (index + 1) * self->item_size,
                 (char *)(self->items) + (index + 0) * self->item_size,
                 (self->size - index)  * self->item_size);
    }
    self->size++;
    vector_set( self, index, item );
}


// ----------------------------------------------------- vector_erase_range ---
void
vector_erase_range( vector_t *self,
                    const size_t first,
                    const size_t last )
{
    assert( self );
    assert( first < self->size );
    assert( last  < self->size+1 );
    assert( first < last );

    memmove( (char *)(self->items) + first * self->item_size,
             (char *)(self->items) + last  * self->item_size,
             (self->size - last)   * self->item_size);
    self->size -= (last-first);
}


// ----------------------------------------------------------- vector_erase ---
void
vector_erase( vector_t *self,
              const size_t index )
{
    assert( self );
    assert( index < self->size );

    vector_erase_range( self, index, index+1 );
}


// ------------------------------------------------------- vector_push_back ---
void
vector_push_back( vector_t *self,
                  const void *item )
{
    vector_insert( self, self->size, item );
}


// -------------------------------------------------------- vector_pop_back ---
void
vector_pop_back( vector_t *self )
{
    assert( self );
    assert( self->size );

    self->size--;
}


// ---------------------------------------------------------- vector_resize ---
void
vector_resize( vector_t *self,
               const size_t size )
{
    assert( self );

    if( size > self->capacity)
    {
        vector_reserve( self, size );
        self->size = self->capacity;
    }
    else
    {
        self->size = size;
    }
}


// -------------------------------------------------- vector_push_back_data ---
void
vector_push_back_data( vector_t *self,
                       const void * data,
                       const size_t count )
{
    assert( self );
    assert( data );
    assert( count );

    if( self->capacity < (self->size+count) )
    {
        vector_reserve(self, self->size+count);
    }
    memmove( (char *)(self->items) + self->size * self->item_size, data,
             count*self->item_size );
    self->size += count;
}


// ----------------------------------------------------- vector_insert_data ---
void
vector_insert_data( vector_t *self,
                    const size_t index,
                    const void * data,
                    const size_t count )
{
    assert( self );
    assert( index < self->size );
    assert( data );
    assert( count );

    if( self->capacity < (self->size+count) )
    {
        vector_reserve(self, self->size+count);
    }
    memmove( (char *)(self->items) + (index + count ) * self->item_size,
             (char *)(self->items) + (index ) * self->item_size,
             count*self->item_size );
    memmove( (char *)(self->items) + index * self->item_size, data,
             count*self->item_size );
    self->size += count;
}


// ------------------------------------------------------------ vector_sort ---
void
vector_sort( vector_t *self,
             int (*cmp)(const void *, const void *) )
{
    assert( self );
    assert( self->size );

    qsort(self->items, self->size, self->item_size, cmp);
}<|MERGE_RESOLUTION|>--- conflicted
+++ resolved
@@ -8,13 +8,8 @@
 #include <string.h>
 #include <stdio.h>
 #include "vector.h"
-<<<<<<< HEAD
 #include "freetype-gl-err.h"
-#include "platform.h"
-=======
 #include "ftgl-utils.h"
-
->>>>>>> 046ab4d2
 
 
 // ------------------------------------------------------------- vector_new ---
@@ -26,15 +21,9 @@
 
     if( !self )
     {
-<<<<<<< HEAD
         freetype_gl_error( Out_Of_Memory,
 			   "line %d: No more memory for allocating data\n", __LINE__ );
 	return NULL;
-=======
-        log_error(
-                 "line %d: No more memory for allocating data\n", __LINE__ );
-        exit( EXIT_FAILURE );
->>>>>>> 046ab4d2
     }
     self->item_size = item_size;
     self->size      = 0;

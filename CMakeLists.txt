--- conflicted
+++ resolved
@@ -77,11 +77,6 @@
     ENDIF ( freetype-gl_LIBS_SUPPLIED )
 
     FIND_LIBRARY( MATH_LIBRARY m )
-<<<<<<< HEAD
-    #FIND_LIBRARY( STDC_LIBRARY stdc++) #Buggy Cmake can't find libstdc++
-    FIND_PACKAGE( AntTweakBar )
-=======
->>>>>>> 87204894
 ENDIF( WIN32 OR WIN64 )
 
 INCLUDE_DIRECTORIES( ${GLUT_INCLUDE_DIR}
